var Web3 = require('web3');
var Web3WsProvider = require('web3-providers-ws');
var Ganache = require("../index.js");
var assert = require('assert');
var solc = require("solc");
var async = require("async");
var util = require("util")

var source = "                      \
pragma solidity ^0.4.2;             \
contract EventTest {                \
  event ExampleEvent(uint indexed first, uint indexed second);   \
                                    \
  function triggerEvent(uint _first, uint _second) public { \
    ExampleEvent(_first, _second);      \
  }                                 \
}"

// Thanks solc. At least this works!
// This removes solc's overzealous uncaughtException event handler.
process.removeAllListeners("uncaughtException");

var tests = function(web3, EventTest) {
  var accounts;
  var EventTest;
  var instance;

  describe("events", function() {
    before(function(done) {
      web3.eth.getAccounts(function(err, accs) {
        if (err) return done(err);
        accounts = accs;
        done();
      });
    });

    before(function(done) {
      this.timeout(10000)
      var result = solc.compile(source, 1);

      if (result.errors != null) {
        done(result.errors[0])
      }

      var abi = JSON.parse(result.contracts[":EventTest"].interface);
      EventTest = new web3.eth.Contract(abi);
      EventTest._data = "0x" + result.contracts[":EventTest"].bytecode;
      done();
    });

    before(function() {
      return EventTest.deploy({data: EventTest._data})
        .send({from: accounts[0], gas: 3141592})
        .then(contract => {
          instance = contract;

          // TODO: ugly workaround - not sure why this is necessary.
          if (!instance._requestManager.provider) {
            instance._requestManager.setProvider(web3.eth._provider);
          }
        });
    });

    it("should handle events properly via the data event handler", function(done) {
      var expectedValue = 1;

      var event = instance.events.ExampleEvent({ filter: {first: expectedValue}});

      var listener = function(result) {
        assert.equal(result.returnValues.first, expectedValue);
        done()
      }

      event.once('data', listener);
      event.once('error', (err) => done(err));

      instance.methods.triggerEvent(1, 6)
        .send({ from: accounts[0], gas: 3141592 })
        .catch(err => { cleanup(err); })
    });

    // NOTE! This test relies on the events triggered in the tests above.
    it("grabs events in the past", function(done) {
      var expectedValue = 2;

      var event = instance.events.ExampleEvent({filter: {first: expectedValue}, fromBlock: 0});

      var listener = function(result) {
        assert.equal(result.returnValues.first, expectedValue)
        done();
      }

      var errHandler = (err) => { cleanup(err) };
      event.once('data', listener);
      event.once('error', errHandler);

      instance.methods.triggerEvent(2, 6)
        .send({ from: accounts[0], gas: 3141592 })
        .catch(err => { cleanup(err); })
    });

    // NOTE! This test relies on the events triggered in the tests above.
    it("accepts an array of topics as a filter", function(done) {
      var expectedValueA = 3;
      var expectedValueB = 4;
      var expectedValue = expectedValueA;

      var event = instance.events.ExampleEvent({filter: {first: [expectedValueA, expectedValueB]}, fromBlock: 0});

      var waitingFor = {}
      waitingFor[expectedValueA] = true
      waitingFor[expectedValueB] = true

      var listener = function(result) {
        assert(waitingFor.hasOwnProperty(result.returnValues.first))
        delete waitingFor[result.returnValues.first]

        if (Object.keys(waitingFor).length == 0) {
          event.removeAllListeners()
          done()
        }
      }

      event.on('data', listener);

      event.once('error', (err) => {
        event.removeAllListeners()
        done(err)
      });

      instance.methods.triggerEvent(expectedValueA, 6)
        .send({ from: accounts[0], gas: 3141592 })
        .then((result) => {
          return instance.methods.triggerEvent(expectedValueB, 7)
          .send({ from: accounts[0], gas: 3141592 })
        })
    });

    it("only returns logs for the expected address", function(done) {
      var expectedValue = 1;
      var event;

      EventTest.deploy({ data: EventTest._data })
        .send({ from: accounts[0], gas: 3141592 })
        .then(newInstance => {
          // TODO: ugly workaround - not sure why this is necessary.
          if (!newInstance._requestManager.provider) {
            newInstance._requestManager.setProvider(web3.eth._provider);
          }

          var event = newInstance.events.ExampleEvent({ filter: { first: expectedValue }, fromBlock: 0 });

          event.on('data', function (result) {
            assert(result.returnValues.first == expectedValue)
            //event.removeAllListeners()
            done();
          });

          instance.methods.triggerEvent(5, 6)
            .send({ from: accounts[0], gas: 3141592 }).then(() => {
              newInstance.methods.triggerEvent(expectedValue, 6)
                .send({ from: accounts[0], gas: 3141592 })
            });
        });

    });

    it("always returns a change for every new block subscription when instamining", function (done) {
      var provider = web3.currentProvider;

      provider.send({
        jsonrpc: "2.0",
        method: "eth_subscribe",
        params: ['newHeads'],
        id: new Date().getTime()
      }, function (err, result) {
        if (err) return done(err);
        let filter_id = result.result;

        let listener = function (err, result) {
<<<<<<< HEAD
          if(result == undefined) {
            // If there's only one argument, it's the result, not an error
            result = err;
          } else if (err) {
            return done(err);
          }
          first_changes = result.params.result.hash;
=======
          if (err) return done(err);
          const first_changes = result.params.result.hash;
>>>>>>> 220e8716
          assert.equal(first_changes.length, 66); // Ensure we have a hash
          provider.removeAllListeners('data')
          done();
        }

        // can't use `once` here because Web3WsProvider only has `on` :-(
        provider.on('data', listener);

        web3.currentProvider.send({
          jsonrpc: "2.0",
          method: "evm_mine",
          id: new Date().getTime()
        }, function (err) {
          if (err) done(err);
        })
      })
    });

    // NOTE! This test relies on the events triggered in the tests above.
    it("ensures topics are respected in past events, using `event.get()` (exclusive)", function(done) {
      var unexpectedValue = 1337;
      var event = instance.events.ExampleEvent({filter: {first: unexpectedValue}, fromBlock: 0});

      // There should be no logs because we provided a different number.
      var listener = function(result) {
        assert.fail('Event should not have fired');
      };

      event.once('data', listener);

      instance.methods.triggerEvent(6, 6)
        .send({ from: accounts[0], gas: 3141592 })
        .then(() => {
          // have to finish somehow...
          setTimeout(() => {
            event.removeAllListeners()
            done();
          }, 250)
        })
    });

    // TODO: web3 1.0 drops fromBlock on a subscription request - stop skipping this when that is fixed
    it.skip("will not fire if logs are requested when fromBlock doesn't exist", function(done) {
      var event = instance.events.ExampleEvent({fromBlock: 100000});

      // fromBlock doesn't exist, hence no logs
      var listener = function(result) {
        assert.fail('Event should not have fired');
      };

      event.on('data', listener);

      instance.methods.triggerEvent(8, 6)
        .send({ from: accounts[0], gas: 3141592 })
        .then(() => {
          // have to finish somehow...
          setTimeout(() => {
            event.removeAllListeners
            done();
          }, 250)
        })
    });
  })
};

var logger = {
  log: function(message) {
    //console.log(message);
  }
};

describe("Provider:", function() {
  var web3 = new Web3();
  web3.setProvider(Ganache.provider({
    logger: logger
  }));
  tests(web3);
});

describe("Server:", function(done) {
  var web3 = new Web3();
  var port = 12345;
  var server;

  before("Initialize Ganache server", function(done) {
    server = Ganache.server({
      logger: logger,
      ws: true
    });
    server.listen(port, function() {
      web3.setProvider(new Web3WsProvider("ws://localhost:" + port));
      done();
    });
  });

  tests(web3);

  after("Shutdown server", function(done) {
    web3._provider.connection.close()
    server.close(done);
  });

});<|MERGE_RESOLUTION|>--- conflicted
+++ resolved
@@ -178,7 +178,6 @@
         let filter_id = result.result;
 
         let listener = function (err, result) {
-<<<<<<< HEAD
           if(result == undefined) {
             // If there's only one argument, it's the result, not an error
             result = err;
@@ -186,10 +185,6 @@
             return done(err);
           }
           first_changes = result.params.result.hash;
-=======
-          if (err) return done(err);
-          const first_changes = result.params.result.hash;
->>>>>>> 220e8716
           assert.equal(first_changes.length, 66); // Ensure we have a hash
           provider.removeAllListeners('data')
           done();
