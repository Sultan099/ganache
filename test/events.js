var Web3 = require('web3');
var TestRPC = require("../index.js");
var assert = require('assert');
var solc = require("solc");
var async = require("async");

var source = "                      \
pragma solidity ^0.4.2;             \
contract EventTest {                \
  event ExampleEvent(uint indexed first, uint indexed second);   \
                                    \
  function triggerEvent(uint _first, uint _second) { \
    ExampleEvent(_first, _second);      \
  }                                 \
}"

// Thanks solc. At least this works!
// This removes solc's overzealous uncaughtException event handler.
process.removeAllListeners("uncaughtException");

var tests = function(web3, EventTest) {
  var accounts;
  var EventTest;
  var instance;

  describe("events", function() {
    before(function(done) {
      web3.eth.getAccounts(function(err, accs) {
        if (err) return done(err);
        accounts = accs;
        done();
      });
    });

    before(function() {
      var result = solc.compile(source, 1);

      if (result.errors != null) {
        throw new Error(result.errors[0]);
      }

      var abi = JSON.parse(result.contracts.EventTest.interface);
      EventTest = web3.eth.contract(abi);
      EventTest._data = "0x" + result.contracts.EventTest.bytecode;
    });

    before(function(done) {
      EventTest.new({from: accounts[0], data: EventTest._data, gas: 3141592}, function(err, contract) {
        if (err) return done(err);

        if (!contract.address) {
          return;
        }
        instance = contract;
        done();
      });
    });

    it("handles events properly, using `event.watch()`", function(done) {
      var expected_value = 5;

      var event = instance.ExampleEvent({first: expected_value});

      var cleanup = function(err) {
        if (err) return done(err);
        event.stopWatching(done);
      };

      event.watch(function(err, result) {
        if (err) return cleanup(err);

        if (result.args.first == expected_value) {
          return cleanup();
        }

        return cleanup(new Error("Received event that didn't have the correct value!"));
      });

      instance.triggerEvent(5, 6, {from: accounts[0], gas: 3141592}, function(err, result) {
        if (err) return cleanup(err);
      });
    });

    it("handles events properly, using `event.get()`", function(done) {
      this.timeout(10000)
      var expected_value = 6;
      var interval;

      var event = instance.ExampleEvent({first: expected_value});

      function cleanup(err) {
        if (err) return done(err);

        event.stopWatching(function(err) {
          if (err) return done(err);
          clearInterval(interval);
          done(err);
        });
      }

      instance.triggerEvent(6, 7, {from: accounts[0]}, function(err, result) {
        if (err) return cleanup(err);

        interval = setInterval(function() {
          event.get(function(err, logs) {
            if (err) return cleanup(err);

            if (logs.length == 0) return;

            if (logs[0].args.first == expected_value) {
              return cleanup();
            }

            return cleanup(new Error("Received event that didn't have the correct value!"));
          });
        }, 500);
      });
    });

    // NOTE! This test relies on the events triggered in the tests above.
    it("grabs events in the past, using `event.get()`", function(done) {
      var expected_value = 5;
      var event = instance.ExampleEvent({first: expected_value}, {fromBlock: 0});

      event.get(function(err, logs) {
        if (err) return done(err);
<<<<<<< HEAD

        event.stopWatching(function(err) {
          if (err) return done(err);
          assert(logs.length == 2);
          done();
        });
=======
        assert(logs.length == 1);
        done();
      });
    });

    // NOTE! This test relies on the events triggered in the tests above.
    it("accepts an array of topics as a filter", function(done) {
      var expected_value_a = 5;
      var expected_value_b = 6;
      var event = instance.ExampleEvent({first: [expected_value_a, expected_value_b]}, {fromBlock: 0});

      event.get(function(err, logs) {
        event.stopWatching();
        if (err) return done(err);
        assert(logs.length == 2);
        done();
>>>>>>> 773df81d
      });
    });

    it("only returns logs for the expected address", function(done) {
      var expected_value = 5;

      EventTest.new({from: accounts[0], data: EventTest._data, gas: 3141592}, function(err, newInstance) {
        if (err) return done(err);

        if (!newInstance.address) {
          return;
        }

        newInstance.triggerEvent(expected_value, 20, {from: accounts[0], gas: 3141592}, function(err, result) {
          if (err) return done(err);

          var event = newInstance.ExampleEvent({first: expected_value}, {fromBlock: 0});

          // Only one event should be triggered for this new instance.
          event.get(function(err, logs) {
            if (err) return done(err);

            event.stopWatching(function(err) {
              if (err) return done(err);
              assert(logs.length == 1);
              done();
            });
          });
        });
      });
    });

    it("always returns a change for every new block filter when instamining", function(done) {
      var provider = web3.currentProvider;

      // In this test, we'll create a block filter and request filter changes twice.
      // The responses from the first and second filter changes request must be different,
      // and the first must return the block hash of the previous block to ensure it gets
      // some response even though no transaction was made.

      var filter_id;
      var first_changes;
      var second_changes;

      async.series([
        function(c) {
          provider.sendAsync({
            jsonrpc: "2.0",
            method: "eth_newBlockFilter",
            params: [],
            id: new Date().getTime()
          }, function(err, result) {
            if (err) return c(err);
            filter_id = result.result;
            c();
          });
        },
        function(c) {
          provider.sendAsync({
            jsonrpc: "2.0",
            method: "eth_getFilterChanges",
            params: [filter_id],
            id: new Date().getTime()
          }, function(err, result) {
            if (err) return c(err);
            first_changes = result.result;
            c();
          });
        },
        function(c) {
          provider.sendAsync({
            jsonrpc: "2.0",
            method: "eth_getFilterChanges",
            params: [filter_id],
            id: new Date().getTime()
          }, function(err, result) {
            if (err) return c(err);
            second_changes = result.result;
            c();
          });
        }
      ], function(err) {
        if (err) return done(err);

        assert.equal(first_changes.length, 1);
        assert.equal(first_changes[0].length, 66); // Ensure we have a hash
        assert.equal(second_changes.length, 0); // no transactions were actually made
        assert.notEqual(first_changes[0], second_changes[0]);

        done();
      })
    });

    // NOTE! This test relies on the events triggered in the tests above.
    it("ensures topics are respected in past events, using `event.get()` (exclusive)", function(done) {
      var unexpected_value = 1337;
      var event = instance.ExampleEvent({first: unexpected_value}, {fromBlock: 0});

      // There should be no logs because we provided a different number.
      event.get(function(err, logs) {
        if (err) return done(err);
        assert(logs.length == 0);
        done();
      });
    });

    it("ensures topics are respected in past events, using `event.get()` (inclusive/exclusive)", function(done) {
      var expected_value = 6;
      var event = instance.ExampleEvent({second: expected_value}, {fromBlock: 0});

      // There should be no logs because we provided a different number.
      event.get(function(err, logs) {
        if (err) return done(err);
        assert(logs.length == 1);
        done();
      });
    });
  })
};

var logger = {
  log: function(message) {
    //console.log(message);
  }
};

describe("Provider:", function() {
  var web3 = new Web3();
  web3.setProvider(TestRPC.provider({
    logger: logger
  }));
  tests(web3);
});

describe("Server:", function(done) {
  var web3 = new Web3();
  var port = 12345;
  var server;

  before("Initialize TestRPC server", function(done) {
    server = TestRPC.server({
      logger: logger
    });
    server.listen(port, function() {
      web3.setProvider(new Web3.providers.HttpProvider("http://localhost:" + port));
      done();
    });
  });

  after("Shutdown server", function(done) {
    server.close(done);
  });

  tests(web3);
});<|MERGE_RESOLUTION|>--- conflicted
+++ resolved
@@ -124,16 +124,12 @@
 
       event.get(function(err, logs) {
         if (err) return done(err);
-<<<<<<< HEAD
 
         event.stopWatching(function(err) {
           if (err) return done(err);
-          assert(logs.length == 2);
+          assert(logs.length == 1);
           done();
         });
-=======
-        assert(logs.length == 1);
-        done();
       });
     });
 
@@ -144,11 +140,14 @@
       var event = instance.ExampleEvent({first: [expected_value_a, expected_value_b]}, {fromBlock: 0});
 
       event.get(function(err, logs) {
-        event.stopWatching();
-        if (err) return done(err);
-        assert(logs.length == 2);
-        done();
->>>>>>> 773df81d
+        if (err) return done(err);
+
+        event.stopWatching(function(err) {
+          if (err) return done(err);
+
+          assert(logs.length == 2);
+          done();
+        });
       });
     });
 
