import {
  TemplatedApp,
  HttpResponse,
  HttpRequest,
  RecognizedString
} from "@trufflesuite/uws-js-unofficial";
import ContentTypes from "./utils/content-types";
import HttpResponseCodes from "./utils/http-response-codes";
import { Connector } from "@ganache/flavors";
import { InternalOptions } from "../options";

type HttpMethods = "GET" | "OPTIONS" | "POST";

const noop = () => {};

/**
 * uWS doesn't let us use the request after the request method has completed.
 * But we can't set headers until after the statusCode is set. But we don't
 * know the status code until the provider returns asynchronously.
 * So this does request-related work immediately and returns a function to do the
 * rest of the work later.
 * @param method
 * @param request
 */
function prepareCORSResponseHeaders(method: HttpMethods, request: HttpRequest) {
  // https://fetch.spec.whatwg.org/#http-requests
  const origin = request.getHeader("origin");
  const acrh = request.getHeader("access-control-request-headers");
  return (response: HttpResponse) => {
    const isCORSRequest = origin !== "";
    if (isCORSRequest) {
      // OPTIONS preflight requests need a little extra treatment
      if (method === "OPTIONS") {
        // we only allow POST requests, so it doesn't matter which method the request is asking for
        response.writeHeader("Access-Control-Allow-Methods", "POST");
        // echo all requested access-control-request-headers back to the response
        if (acrh !== "") {
          response.writeHeader("Access-Control-Allow-Headers", acrh);
        }

        // Make browsers and compliant clients cache the OPTIONS preflight response for 10
        // minutes (this is the maximum time Chromium allows)
        response.writeHeader("Access-Control-Max-Age", "600"); // seconds
      }

      // From the spec: https://fetch.spec.whatwg.org/#http-responses
      // "For a CORS-preflight request, request’s credentials mode is always "omit",
      // but for any subsequent CORS requests it might not be. Support therefore
      // needs to be indicated as part of the HTTP response to the CORS-preflight request as well.", so this
      // header is added to all requests.
      // Additionally, https://developer.mozilla.org/en-US/docs/Web/HTTP/Headers/Access-Control-Allow-Credentials,
      // states that there aren't any HTTP Request headers that indicate you whether or not Request.withCredentials
      // is set. Because web3@1.0.0-beta.35-? always sets `request.withCredentials = true` while Safari requires it be
      // returned even when no credentials are set in the browser this header must always be return on all requests.
      // (I've found that Chrome and Firefox don't actually require the header when credentials aren't set)
      //  Regression Commit: https://github.com/ethereum/web3.js/pull/1722
      //  Open Web3 Issue: https://github.com/ethereum/web3.js/issues/1802
      response.writeHeader("Access-Control-Allow-Credentials", "true");

      // From the spec: "It cannot be reliably identified as participating in the CORS protocol
      // as the `Origin` header is also included for all requests whose method is neither
      // `GET` nor `HEAD`."
      // Explicitly set the origin instead of using *, since credentials
      // can't be used in conjunction with *. This will always be set
      /// for valid preflight requests.
      response.writeHeader("Access-Control-Allow-Origin", origin);
    }
  };
}

function sendResponse(
  response: HttpResponse,
  statusCode: HttpResponseCodes,
  contentType?: RecognizedString,
  data?: RecognizedString,
  writeHeaders: (response: HttpResponse) => void = noop
): void {
  response.cork(() => {
    response.writeStatus(statusCode);
    writeHeaders(response);
    if (contentType) {
      response.writeHeader("Content-Type", contentType);
    }
    response.end(data);
  });
}

export type HttpServerOptions = Pick<InternalOptions["server"], "rpcEndpoint">;

export default class HttpServer {
  #connector: Connector;
  constructor(
    app: TemplatedApp,
    connector: Connector,
    options: HttpServerOptions
  ) {
    this.#connector = connector;

    connector.addRoutes(app);
    // JSON-RPC routes...
    app
      .post(options.rpcEndpoint, this.#handlePost)
      .options(options.rpcEndpoint, this.#handleOptions);

    // because Easter Eggs are fun...
    app.get("/418", response => {
      sendResponse(
        response,
        HttpResponseCodes.IM_A_TEAPOT,
        ContentTypes.PLAIN,
        "418 I'm a teapot"
      );
    });

    // fallback routes...
    app.any("/*", (response, request) => {
      const connectionHeader = request.getHeader("connection");
      if (connectionHeader && connectionHeader.toLowerCase() === "upgrade") {
        // if we got here it means the websocket server wasn't enabled but
        // a client tried to connect via websocket. This is a Bad Request.
        sendResponse(
          response,
          HttpResponseCodes.BAD_REQUEST,
          ContentTypes.PLAIN,
          "400 Bad Request"
        );
      } else {
        // all other requests don't mean anything to us, so respond with `404 NOT FOUND`...
        sendResponse(
          response,
          HttpResponseCodes.NOT_FOUND,
          ContentTypes.PLAIN,
          "404 Not Found"
        );
      }
    });
  }

  #handlePost = (response: HttpResponse, request: HttpRequest) => {
    // handle JSONRPC post requests...
    const writeHeaders = prepareCORSResponseHeaders("POST", request);

    // TODO(perf): pre-allocate the buffer if we know the Content-Length
    let buffer: Buffer;
    let aborted = false;
    response.onAborted(() => {
      aborted = true;
    });
    response.onData((message: ArrayBuffer, isLast: boolean) => {
      const chunk = Buffer.from(message);
      if (isLast) {
<<<<<<< HEAD
        const connector = this.#connector as any; // TODO : Make it more generic. any is not good.
        let payload: ReturnType<typeof connector.parse>;
=======
        // we have to use any here because typescript isn't smart enough
        // to understand the ambiguity of RequestFormat and ReturnType
        // on the Connector interface must match up appropriately
        const connector = this.#connector as any;

        let payload: ReturnType<Connector["parse"]>;
>>>>>>> 5cbf4e2c
        try {
          const message = buffer
            ? Buffer.concat([buffer, chunk], buffer.length + chunk.length)
            : chunk;
          payload = connector.parse(message);
        } catch (e) {
          sendResponse(
            response,
            HttpResponseCodes.BAD_REQUEST,
            ContentTypes.PLAIN,
            "400 Bad Request: " + e.message,
            writeHeaders
          );
          return;
        }

        connector
          .handle(payload, request)
          .then(({ value }) => value)
          .then(result => {
            if (aborted) {
              // if the request has been aborted don't try sending (it'll
              // cause an `Unhandled promise rejection` if we try)
              return;
            }
            const data = connector.format(result, payload);
            sendResponse(
              response,
              HttpResponseCodes.OK,
              ContentTypes.JSON,
              data,
              writeHeaders
            );
          })
          .catch(error => {
            if (aborted) {
              // if the request has been aborted don't try sending (it'll
              // cause an `Unhandled promise rejection` if we try)
              return;
            }
            const data = connector.formatError(error, payload);
            sendResponse(
              response,
              HttpResponseCodes.OK,
              ContentTypes.JSON,
              data,
              writeHeaders
            );
          });
      } else {
        if (buffer) {
          buffer = Buffer.concat([buffer, chunk], buffer.length + chunk.length);
        } else {
          buffer = Buffer.concat([chunk], chunk.length);
        }
      }
    });
  };

  #handleOptions = (response: HttpResponse, request: HttpRequest) => {
    // handle CORS preflight requests...
    const writeHeaders = prepareCORSResponseHeaders("OPTIONS", request);
    // OPTIONS responses don't have a body, so respond with `204 No Content`...
    sendResponse(
      response,
      HttpResponseCodes.NO_CONTENT,
      void 0,
      "",
      writeHeaders
    );
  };
  public close() {
    // currently a no op.
  }
}<|MERGE_RESOLUTION|>--- conflicted
+++ resolved
@@ -149,17 +149,12 @@
     response.onData((message: ArrayBuffer, isLast: boolean) => {
       const chunk = Buffer.from(message);
       if (isLast) {
-<<<<<<< HEAD
-        const connector = this.#connector as any; // TODO : Make it more generic. any is not good.
-        let payload: ReturnType<typeof connector.parse>;
-=======
         // we have to use any here because typescript isn't smart enough
         // to understand the ambiguity of RequestFormat and ReturnType
         // on the Connector interface must match up appropriately
         const connector = this.#connector as any;
 
         let payload: ReturnType<Connector["parse"]>;
->>>>>>> 5cbf4e2c
         try {
           const message = buffer
             ? Buffer.concat([buffer, chunk], buffer.length + chunk.length)
