--- conflicted
+++ resolved
@@ -1,24 +1,9 @@
-<<<<<<< HEAD
-=======
-import { ConnectorsByName, DefaultFlavor, FlavorName } from "@ganache/flavors";
->>>>>>> 7b95d756
 import { KNOWN_CHAINIDS } from "@ganache/utils";
 import ConnectorLoader from "./src/connector-loader";
 import { ProviderOptions, ServerOptions } from "./src/options";
 import Server from "./src/server";
 export { Server, ServerStatus, _DefaultServerOptions } from "./src/server";
-<<<<<<< HEAD
-export type {
-  Provider
-=======
-
-export type {
-  Provider,
-  Ethereum,
-  EthereumProvider,
-  FilecoinProvider
->>>>>>> 7b95d756
-} from "@ganache/flavors";
+export type { Provider, Ethereum, EthereumProvider } from "@ganache/flavors";
 export type { ProviderOptions, ServerOptions } from "./src/options";
 export type _ExperimentalInfo = Readonly<{
   version: string;
@@ -70,17 +55,9 @@
    * @returns A provider instance for the flavor
    * `options.flavor` which defaults to `ethereum`.
    */
-<<<<<<< HEAD
-   provider: <T = any>(options?: ProviderOptions<T>): any => {
+  provider: <T = any>(options?: ProviderOptions<T>): any => {
     const loader = ConnectorLoader.initialize<T>(options);
     return loader.connector["provider"];
-=======
-  provider: <Flavor extends FlavorName = typeof DefaultFlavor>(
-    options?: ProviderOptions<Flavor>
-  ): ConnectorsByName[Flavor]["provider"] => {
-    const loader = ConnectorLoader.initialize<Flavor>(options);
-    return loader.connector.provider;
->>>>>>> 7b95d756
   },
   /**
    *
