{
  "name": "@ganache/rlp",
  "publishConfig": {
    "access": "public"
  },
<<<<<<< HEAD
  "version": "0.1.1-canary.1335",
=======
  "version": "0.1.3",
>>>>>>> 3c80e410
  "description": "Recursive Length Prefix Encoding Module",
  "author": "David Murdoch",
  "homepage": "https://github.com/trufflesuite/ganache/tree/develop/src/packages/rlp#readme",
  "license": "MIT",
  "main": "lib/index.js",
  "typings": "typings",
  "source": "index.ts",
  "directories": {
    "lib": "lib",
    "test": "test"
  },
  "files": [
    "lib",
    "typings"
  ],
  "repository": {
    "type": "git",
    "url": "https://github.com/trufflesuite/ganache.git",
    "directory": "src/packages/rlp"
  },
  "scripts": {
    "tsc": "tsc --build",
    "test": "nyc npm run mocha",
    "mocha": "cross-env DE_FILES=true mocha --exit --check-leaks --throw-deprecation --trace-warnings --require ts-node/register 'tests/**/*.test.ts'"
  },
  "bugs": {
    "url": "https://github.com/trufflesuite/ganache/issues"
  },
  "keywords": [
    "ganache",
    "ganache-rlp",
    "ethereum",
    "evm",
    "blockchain",
    "smart contracts",
    "dapps",
    "solidity",
    "vyper",
    "fe",
    "web3",
    "tooling",
    "truffle"
  ],
  "dependencies": {
<<<<<<< HEAD
    "@ganache/utils": "0.1.1-canary.1335",
=======
    "@ganache/utils": "0.1.3",
>>>>>>> 3c80e410
    "rlp": "2.2.6"
  },
  "devDependencies": {
    "@types/mocha": "9.0.0",
    "cross-env": "7.0.3",
    "mocha": "9.1.3",
    "nyc": "15.1.0",
    "ts-node": "10.4.0",
    "typescript": "4.5.2"
  }
}<|MERGE_RESOLUTION|>--- conflicted
+++ resolved
@@ -3,11 +3,7 @@
   "publishConfig": {
     "access": "public"
   },
-<<<<<<< HEAD
   "version": "0.1.1-canary.1335",
-=======
-  "version": "0.1.3",
->>>>>>> 3c80e410
   "description": "Recursive Length Prefix Encoding Module",
   "author": "David Murdoch",
   "homepage": "https://github.com/trufflesuite/ganache/tree/develop/src/packages/rlp#readme",
@@ -52,11 +48,7 @@
     "truffle"
   ],
   "dependencies": {
-<<<<<<< HEAD
     "@ganache/utils": "0.1.1-canary.1335",
-=======
-    "@ganache/utils": "0.1.3",
->>>>>>> 3c80e410
     "rlp": "2.2.6"
   },
   "devDependencies": {
