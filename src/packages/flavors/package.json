--- conflicted
+++ resolved
@@ -47,20 +47,10 @@
   ],
   "dependencies": {
     "@ganache/colors": "0.3.0",
-<<<<<<< HEAD
     "@ganache/ethereum": "0.4.2",
     "@ganache/ethereum-options": "0.4.2",
     "@ganache/options": "0.4.2",
     "@ganache/utils": "0.4.2",
-=======
-    "@ganache/ethereum": "0.5.0",
-    "@ganache/ethereum-options": "0.5.0",
-    "@ganache/filecoin": "0.5.0",
-    "@ganache/filecoin-options": "0.5.0",
-    "@ganache/options": "0.5.0",
-    "@ganache/tezos": "0.5.0",
-    "@ganache/utils": "0.5.0",
->>>>>>> 1592b1d1
     "chalk": "4.1.0"
   },
   "devDependencies": {
