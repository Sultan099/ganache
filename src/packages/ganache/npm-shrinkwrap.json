{
	"name": "ganache",
<<<<<<< HEAD
	"version": "7.0.0-beta.1",
=======
	"version": "7.0.2",
>>>>>>> 3c80e410
	"lockfileVersion": 1,
	"requires": true,
	"dependencies": {
		"@cspotcode/source-map-consumer": {
			"version": "0.8.0",
			"resolved": "https://registry.npmjs.org/@cspotcode/source-map-consumer/-/source-map-consumer-0.8.0.tgz",
			"integrity": "sha512-41qniHzTU8yAGbCp04ohlmSrZf8bkf/iJsl3V0dRGsQN/5GFfx+LbCSsCpp2gqrqjTVg/K6O8ycoV35JIwAzAg==",
			"dev": true
		},
		"@cspotcode/source-map-support": {
			"version": "0.7.0",
			"resolved": "https://registry.npmjs.org/@cspotcode/source-map-support/-/source-map-support-0.7.0.tgz",
			"integrity": "sha512-X4xqRHqN8ACt2aHVe51OxeA2HjbcL4MqFqXkrmQszJ1NOUuUu5u6Vqx/0lZSVNku7velL5FC/s5uEAj1lsBMhA==",
			"dev": true,
			"requires": {
				"@cspotcode/source-map-consumer": "0.8.0"
			}
		},
		"@discoveryjs/json-ext": {
			"version": "0.5.6",
			"resolved": "https://registry.npmjs.org/@discoveryjs/json-ext/-/json-ext-0.5.6.tgz",
			"integrity": "sha512-ws57AidsDvREKrZKYffXddNkyaF14iHNHm8VQnZH6t99E8gczjNN0GpvcGny0imC80yQ0tHz1xVUKk/KFQSUyA==",
			"dev": true
		},
		"@microsoft/api-extractor": {
			"version": "7.19.2",
			"resolved": "https://registry.npmjs.org/@microsoft/api-extractor/-/api-extractor-7.19.2.tgz",
			"integrity": "sha512-LxSa9lwp7eYtM4i5y/1n79QpotPKlmpCrVQbkb0LAHE1sCRHpZDTb6p3cMJthDhYPMjAYKOLfq639GwtZrg23Q==",
			"dev": true,
			"requires": {
				"@microsoft/api-extractor-model": "7.15.1",
				"@microsoft/tsdoc": "0.13.2",
				"@microsoft/tsdoc-config": "~0.15.2",
				"@rushstack/node-core-library": "3.44.2",
				"@rushstack/rig-package": "0.3.6",
				"@rushstack/ts-command-line": "4.10.5",
				"colors": "~1.2.1",
				"lodash": "~4.17.15",
				"resolve": "~1.17.0",
				"semver": "~7.3.0",
				"source-map": "~0.6.1",
				"typescript": "~4.5.2"
			},
			"dependencies": {
				"resolve": {
					"version": "1.17.0",
					"resolved": "https://registry.npmjs.org/resolve/-/resolve-1.17.0.tgz",
					"integrity": "sha512-ic+7JYiV8Vi2yzQGFWOkiZD5Z9z7O2Zhm9XMaTxdJExKasieFCr+yXZ/WmXsckHiKl12ar0y6XiXDx3m4RHn1w==",
					"dev": true,
					"requires": {
						"path-parse": "^1.0.6"
					}
				}
			}
		},
		"@microsoft/api-extractor-model": {
			"version": "7.15.1",
			"resolved": "https://registry.npmjs.org/@microsoft/api-extractor-model/-/api-extractor-model-7.15.1.tgz",
			"integrity": "sha512-DWfS1o3oMY0mzdO3OuQbD/9vzn80jwM6tFd7XbiYnkpxwhD83LMGXz7NZWwSh+IaA+9w3LF4w62fT31Qq+dAMw==",
			"dev": true,
			"requires": {
				"@microsoft/tsdoc": "0.13.2",
				"@microsoft/tsdoc-config": "~0.15.2",
				"@rushstack/node-core-library": "3.44.2"
			}
		},
		"@microsoft/tsdoc": {
			"version": "0.13.2",
			"resolved": "https://registry.npmjs.org/@microsoft/tsdoc/-/tsdoc-0.13.2.tgz",
			"integrity": "sha512-WrHvO8PDL8wd8T2+zBGKrMwVL5IyzR3ryWUsl0PXgEV0QHup4mTLi0QcATefGI6Gx9Anu7vthPyyyLpY0EpiQg==",
			"dev": true
		},
		"@microsoft/tsdoc-config": {
			"version": "0.15.2",
			"resolved": "https://registry.npmjs.org/@microsoft/tsdoc-config/-/tsdoc-config-0.15.2.tgz",
			"integrity": "sha512-mK19b2wJHSdNf8znXSMYVShAHktVr/ib0Ck2FA3lsVBSEhSI/TfXT7DJQkAYgcztTuwazGcg58ZjYdk0hTCVrA==",
			"dev": true,
			"requires": {
				"@microsoft/tsdoc": "0.13.2",
				"ajv": "~6.12.6",
				"jju": "~1.4.0",
				"resolve": "~1.19.0"
			},
			"dependencies": {
				"resolve": {
					"version": "1.19.0",
					"resolved": "https://registry.npmjs.org/resolve/-/resolve-1.19.0.tgz",
					"integrity": "sha512-rArEXAgsBG4UgRGcynxWIWKFvh/XZCcS8UJdHhwy91zwAvCZIbcs+vAbflgBnNjYMs/i/i+/Ux6IZhML1yPvxg==",
					"dev": true,
					"requires": {
						"is-core-module": "^2.1.0",
						"path-parse": "^1.0.6"
					}
				}
			}
		},
		"@rushstack/node-core-library": {
			"version": "3.44.2",
			"resolved": "https://registry.npmjs.org/@rushstack/node-core-library/-/node-core-library-3.44.2.tgz",
			"integrity": "sha512-lQ8Ct267UKkNSJSDxpBWn7SyyITWQ9l3Xqww0V+YY0rMt02r9eiGvwwPaU1ugJW7IMVo6r/HXvgbmpOSPyzGyg==",
			"dev": true,
			"requires": {
				"@types/node": "12.20.24",
				"colors": "~1.2.1",
				"fs-extra": "~7.0.1",
				"import-lazy": "~4.0.0",
				"jju": "~1.4.0",
				"resolve": "~1.17.0",
				"semver": "~7.3.0",
				"timsort": "~0.3.0",
				"z-schema": "~5.0.2"
			},
			"dependencies": {
				"@types/node": {
					"version": "12.20.24",
					"resolved": "https://registry.npmjs.org/@types/node/-/node-12.20.24.tgz",
					"integrity": "sha512-yxDeaQIAJlMav7fH5AQqPH1u8YIuhYJXYBzxaQ4PifsU0GDO38MSdmEDeRlIxrKbC6NbEaaEHDanWb+y30U8SQ==",
					"dev": true
				},
				"resolve": {
					"version": "1.17.0",
					"resolved": "https://registry.npmjs.org/resolve/-/resolve-1.17.0.tgz",
					"integrity": "sha512-ic+7JYiV8Vi2yzQGFWOkiZD5Z9z7O2Zhm9XMaTxdJExKasieFCr+yXZ/WmXsckHiKl12ar0y6XiXDx3m4RHn1w==",
					"dev": true,
					"requires": {
						"path-parse": "^1.0.6"
					}
				}
			}
		},
		"@rushstack/rig-package": {
			"version": "0.3.6",
			"resolved": "https://registry.npmjs.org/@rushstack/rig-package/-/rig-package-0.3.6.tgz",
			"integrity": "sha512-H/uFsAT6cD4JCYrlQXYMZg+wPVECByFoJLGqfGRiTwSS5ngQw9QxnFV2mPG2LrxFUsMjLQ2lsrYr523700XzfA==",
			"dev": true,
			"requires": {
				"resolve": "~1.17.0",
				"strip-json-comments": "~3.1.1"
			},
			"dependencies": {
				"resolve": {
					"version": "1.17.0",
					"resolved": "https://registry.npmjs.org/resolve/-/resolve-1.17.0.tgz",
					"integrity": "sha512-ic+7JYiV8Vi2yzQGFWOkiZD5Z9z7O2Zhm9XMaTxdJExKasieFCr+yXZ/WmXsckHiKl12ar0y6XiXDx3m4RHn1w==",
					"dev": true,
					"requires": {
						"path-parse": "^1.0.6"
					}
				}
			}
		},
		"@rushstack/ts-command-line": {
			"version": "4.10.5",
			"resolved": "https://registry.npmjs.org/@rushstack/ts-command-line/-/ts-command-line-4.10.5.tgz",
			"integrity": "sha512-5fVlTDbKsJ5WyT6L7NrnOlLG3uoITKxoqTPP2j0QZEi95kPbVT4+VPZaXXDJtkrao9qrIyig8pLK9WABY1bb3w==",
			"dev": true,
			"requires": {
				"@types/argparse": "1.0.38",
				"argparse": "~1.0.9",
				"colors": "~1.2.1",
				"string-argv": "~0.3.1"
			},
			"dependencies": {
				"argparse": {
					"version": "1.0.10",
					"resolved": "https://registry.npmjs.org/argparse/-/argparse-1.0.10.tgz",
					"integrity": "sha512-o5Roy6tNG4SL/FOkCAN6RzjiakZS25RLYFrcMttJqbdd8BWrnA+fGz57iN5Pb06pvBGvl5gQ0B48dJlslXvoTg==",
					"dev": true,
					"requires": {
						"sprintf-js": "~1.0.2"
					}
				}
			}
		},
		"@trufflesuite/bigint-buffer": {
			"version": "1.1.9",
			"resolved": "https://registry.npmjs.org/@trufflesuite/bigint-buffer/-/bigint-buffer-1.1.9.tgz",
			"integrity": "sha512-bdM5cEGCOhDSwminryHJbRmXc1x7dPKg6Pqns3qyTwFlxsqUgxE29lsERS3PlIW1HTjoIGMUqsk1zQQwST1Yxw==",
			"requires": {
				"node-gyp-build": "4.3.0"
			}
		},
		"@tsconfig/node10": {
			"version": "1.0.8",
			"resolved": "https://registry.npmjs.org/@tsconfig/node10/-/node10-1.0.8.tgz",
			"integrity": "sha512-6XFfSQmMgq0CFLY1MslA/CPUfhIL919M1rMsa5lP2P097N2Wd1sSX0tx1u4olM16fLNhtHZpRhedZJphNJqmZg==",
			"dev": true
		},
		"@tsconfig/node12": {
			"version": "1.0.9",
			"resolved": "https://registry.npmjs.org/@tsconfig/node12/-/node12-1.0.9.tgz",
			"integrity": "sha512-/yBMcem+fbvhSREH+s14YJi18sp7J9jpuhYByADT2rypfajMZZN4WQ6zBGgBKp53NKmqI36wFYDb3yaMPurITw==",
			"dev": true
		},
		"@tsconfig/node14": {
			"version": "1.0.1",
			"resolved": "https://registry.npmjs.org/@tsconfig/node14/-/node14-1.0.1.tgz",
			"integrity": "sha512-509r2+yARFfHHE7T6Puu2jjkoycftovhXRqW328PDXTVGKihlb1P8Z9mMZH04ebyajfRY7dedfGynlrFHJUQCg==",
			"dev": true
		},
		"@tsconfig/node16": {
			"version": "1.0.2",
			"resolved": "https://registry.npmjs.org/@tsconfig/node16/-/node16-1.0.2.tgz",
			"integrity": "sha512-eZxlbI8GZscaGS7kkc/trHTT5xgrjH3/1n2JDwusC9iahPKWMRvRjJSAN5mCXviuTGQ/lHnhvv8Q1YTpnfz9gA==",
			"dev": true
		},
		"@types/argparse": {
			"version": "1.0.38",
			"resolved": "https://registry.npmjs.org/@types/argparse/-/argparse-1.0.38.tgz",
			"integrity": "sha512-ebDJ9b0e702Yr7pWgB0jzm+CX4Srzz8RcXtLJDJB+BSccqMa36uyH/zUsSYao5+BD1ytv3k3rPYCq4mAE1hsXA==",
			"dev": true
		},
		"@types/eslint": {
			"version": "8.2.1",
			"resolved": "https://registry.npmjs.org/@types/eslint/-/eslint-8.2.1.tgz",
			"integrity": "sha512-UP9rzNn/XyGwb5RQ2fok+DzcIRIYwc16qTXse5+Smsy8MOIccCChT15KAwnsgQx4PzJkaMq4myFyZ4CL5TjhIQ==",
			"dev": true,
			"requires": {
				"@types/estree": "*",
				"@types/json-schema": "*"
			}
		},
		"@types/eslint-scope": {
			"version": "3.7.1",
			"resolved": "https://registry.npmjs.org/@types/eslint-scope/-/eslint-scope-3.7.1.tgz",
			"integrity": "sha512-SCFeogqiptms4Fg29WpOTk5nHIzfpKCemSN63ksBQYKTcXoJEmJagV+DhVmbapZzY4/5YaOV1nZwrsU79fFm1g==",
			"dev": true,
			"requires": {
				"@types/eslint": "*",
				"@types/estree": "*"
			}
		},
		"@types/estree": {
			"version": "0.0.50",
			"resolved": "https://registry.npmjs.org/@types/estree/-/estree-0.0.50.tgz",
			"integrity": "sha512-C6N5s2ZFtuZRj54k2/zyRhNDjJwwcViAM3Nbm8zjBpbqAdZ00mr0CFxvSKeO8Y/e03WVFLpQMdHYVfUd6SB+Hw==",
			"dev": true
		},
		"@types/json-schema": {
			"version": "7.0.8",
			"resolved": "https://registry.npmjs.org/@types/json-schema/-/json-schema-7.0.8.tgz",
			"integrity": "sha512-YSBPTLTVm2e2OoQIDYx8HaeWJ5tTToLH67kXR7zYNGupXMEHa2++G8k+DczX2cFVgalypqtyZIcU19AFcmOpmg==",
			"dev": true
		},
		"@types/mocha": {
			"version": "9.0.0",
			"resolved": "https://registry.npmjs.org/@types/mocha/-/mocha-9.0.0.tgz",
			"integrity": "sha512-scN0hAWyLVAvLR9AyW7HoFF5sJZglyBsbPuHO4fv7JRvfmPBMfp1ozWqOf/e4wwPNxezBZXRfWzMb6iFLgEVRA==",
			"dev": true
		},
		"@types/node": {
			"version": "17.0.0",
			"resolved": "https://registry.npmjs.org/@types/node/-/node-17.0.0.tgz",
			"integrity": "sha512-eMhwJXc931Ihh4tkU+Y7GiLzT/y/DBNpNtr4yU9O2w3SYBsr9NaOPhQlLKRmoWtI54uNwuo0IOUFQjVOTZYRvw==",
			"dev": true
		},
		"@ungap/promise-all-settled": {
			"version": "1.1.2",
			"resolved": "https://registry.npmjs.org/@ungap/promise-all-settled/-/promise-all-settled-1.1.2.tgz",
			"integrity": "sha512-sL/cEvJWAnClXw0wHk85/2L0G6Sj8UB0Ctc1TEMbKSsmpRosqhwj9gWgFRZSrBr2f9tiXISwNhCPmlfqUqyb9Q==",
			"dev": true
		},
		"@webassemblyjs/ast": {
			"version": "1.11.1",
			"resolved": "https://registry.npmjs.org/@webassemblyjs/ast/-/ast-1.11.1.tgz",
			"integrity": "sha512-ukBh14qFLjxTQNTXocdyksN5QdM28S1CxHt2rdskFyL+xFV7VremuBLVbmCePj+URalXBENx/9Lm7lnhihtCSw==",
			"dev": true,
			"requires": {
				"@webassemblyjs/helper-numbers": "1.11.1",
				"@webassemblyjs/helper-wasm-bytecode": "1.11.1"
			}
		},
		"@webassemblyjs/floating-point-hex-parser": {
			"version": "1.11.1",
			"resolved": "https://registry.npmjs.org/@webassemblyjs/floating-point-hex-parser/-/floating-point-hex-parser-1.11.1.tgz",
			"integrity": "sha512-iGRfyc5Bq+NnNuX8b5hwBrRjzf0ocrJPI6GWFodBFzmFnyvrQ83SHKhmilCU/8Jv67i4GJZBMhEzltxzcNagtQ==",
			"dev": true
		},
		"@webassemblyjs/helper-api-error": {
			"version": "1.11.1",
			"resolved": "https://registry.npmjs.org/@webassemblyjs/helper-api-error/-/helper-api-error-1.11.1.tgz",
			"integrity": "sha512-RlhS8CBCXfRUR/cwo2ho9bkheSXG0+NwooXcc3PAILALf2QLdFyj7KGsKRbVc95hZnhnERon4kW/D3SZpp6Tcg==",
			"dev": true
		},
		"@webassemblyjs/helper-buffer": {
			"version": "1.11.1",
			"resolved": "https://registry.npmjs.org/@webassemblyjs/helper-buffer/-/helper-buffer-1.11.1.tgz",
			"integrity": "sha512-gwikF65aDNeeXa8JxXa2BAk+REjSyhrNC9ZwdT0f8jc4dQQeDQ7G4m0f2QCLPJiMTTO6wfDmRmj/pW0PsUvIcA==",
			"dev": true
		},
		"@webassemblyjs/helper-numbers": {
			"version": "1.11.1",
			"resolved": "https://registry.npmjs.org/@webassemblyjs/helper-numbers/-/helper-numbers-1.11.1.tgz",
			"integrity": "sha512-vDkbxiB8zfnPdNK9Rajcey5C0w+QJugEglN0of+kmO8l7lDb77AnlKYQF7aarZuCrv+l0UvqL+68gSDr3k9LPQ==",
			"dev": true,
			"requires": {
				"@webassemblyjs/floating-point-hex-parser": "1.11.1",
				"@webassemblyjs/helper-api-error": "1.11.1",
				"@xtuc/long": "4.2.2"
			}
		},
		"@webassemblyjs/helper-wasm-bytecode": {
			"version": "1.11.1",
			"resolved": "https://registry.npmjs.org/@webassemblyjs/helper-wasm-bytecode/-/helper-wasm-bytecode-1.11.1.tgz",
			"integrity": "sha512-PvpoOGiJwXeTrSf/qfudJhwlvDQxFgelbMqtq52WWiXC6Xgg1IREdngmPN3bs4RoO83PnL/nFrxucXj1+BX62Q==",
			"dev": true
		},
		"@webassemblyjs/helper-wasm-section": {
			"version": "1.11.1",
			"resolved": "https://registry.npmjs.org/@webassemblyjs/helper-wasm-section/-/helper-wasm-section-1.11.1.tgz",
			"integrity": "sha512-10P9No29rYX1j7F3EVPX3JvGPQPae+AomuSTPiF9eBQeChHI6iqjMIwR9JmOJXwpnn/oVGDk7I5IlskuMwU/pg==",
			"dev": true,
			"requires": {
				"@webassemblyjs/ast": "1.11.1",
				"@webassemblyjs/helper-buffer": "1.11.1",
				"@webassemblyjs/helper-wasm-bytecode": "1.11.1",
				"@webassemblyjs/wasm-gen": "1.11.1"
			}
		},
		"@webassemblyjs/ieee754": {
			"version": "1.11.1",
			"resolved": "https://registry.npmjs.org/@webassemblyjs/ieee754/-/ieee754-1.11.1.tgz",
			"integrity": "sha512-hJ87QIPtAMKbFq6CGTkZYJivEwZDbQUgYd3qKSadTNOhVY7p+gfP6Sr0lLRVTaG1JjFj+r3YchoqRYxNH3M0GQ==",
			"dev": true,
			"requires": {
				"@xtuc/ieee754": "^1.2.0"
			}
		},
		"@webassemblyjs/leb128": {
			"version": "1.11.1",
			"resolved": "https://registry.npmjs.org/@webassemblyjs/leb128/-/leb128-1.11.1.tgz",
			"integrity": "sha512-BJ2P0hNZ0u+Th1YZXJpzW6miwqQUGcIHT1G/sf72gLVD9DZ5AdYTqPNbHZh6K1M5VmKvFXwGSWZADz+qBWxeRw==",
			"dev": true,
			"requires": {
				"@xtuc/long": "4.2.2"
			}
		},
		"@webassemblyjs/utf8": {
			"version": "1.11.1",
			"resolved": "https://registry.npmjs.org/@webassemblyjs/utf8/-/utf8-1.11.1.tgz",
			"integrity": "sha512-9kqcxAEdMhiwQkHpkNiorZzqpGrodQQ2IGrHHxCy+Ozng0ofyMA0lTqiLkVs1uzTRejX+/O0EOT7KxqVPuXosQ==",
			"dev": true
		},
		"@webassemblyjs/wasm-edit": {
			"version": "1.11.1",
			"resolved": "https://registry.npmjs.org/@webassemblyjs/wasm-edit/-/wasm-edit-1.11.1.tgz",
			"integrity": "sha512-g+RsupUC1aTHfR8CDgnsVRVZFJqdkFHpsHMfJuWQzWU3tvnLC07UqHICfP+4XyL2tnr1amvl1Sdp06TnYCmVkA==",
			"dev": true,
			"requires": {
				"@webassemblyjs/ast": "1.11.1",
				"@webassemblyjs/helper-buffer": "1.11.1",
				"@webassemblyjs/helper-wasm-bytecode": "1.11.1",
				"@webassemblyjs/helper-wasm-section": "1.11.1",
				"@webassemblyjs/wasm-gen": "1.11.1",
				"@webassemblyjs/wasm-opt": "1.11.1",
				"@webassemblyjs/wasm-parser": "1.11.1",
				"@webassemblyjs/wast-printer": "1.11.1"
			}
		},
		"@webassemblyjs/wasm-gen": {
			"version": "1.11.1",
			"resolved": "https://registry.npmjs.org/@webassemblyjs/wasm-gen/-/wasm-gen-1.11.1.tgz",
			"integrity": "sha512-F7QqKXwwNlMmsulj6+O7r4mmtAlCWfO/0HdgOxSklZfQcDu0TpLiD1mRt/zF25Bk59FIjEuGAIyn5ei4yMfLhA==",
			"dev": true,
			"requires": {
				"@webassemblyjs/ast": "1.11.1",
				"@webassemblyjs/helper-wasm-bytecode": "1.11.1",
				"@webassemblyjs/ieee754": "1.11.1",
				"@webassemblyjs/leb128": "1.11.1",
				"@webassemblyjs/utf8": "1.11.1"
			}
		},
		"@webassemblyjs/wasm-opt": {
			"version": "1.11.1",
			"resolved": "https://registry.npmjs.org/@webassemblyjs/wasm-opt/-/wasm-opt-1.11.1.tgz",
			"integrity": "sha512-VqnkNqnZlU5EB64pp1l7hdm3hmQw7Vgqa0KF/KCNO9sIpI6Fk6brDEiX+iCOYrvMuBWDws0NkTOxYEb85XQHHw==",
			"dev": true,
			"requires": {
				"@webassemblyjs/ast": "1.11.1",
				"@webassemblyjs/helper-buffer": "1.11.1",
				"@webassemblyjs/wasm-gen": "1.11.1",
				"@webassemblyjs/wasm-parser": "1.11.1"
			}
		},
		"@webassemblyjs/wasm-parser": {
			"version": "1.11.1",
			"resolved": "https://registry.npmjs.org/@webassemblyjs/wasm-parser/-/wasm-parser-1.11.1.tgz",
			"integrity": "sha512-rrBujw+dJu32gYB7/Lup6UhdkPx9S9SnobZzRVL7VcBH9Bt9bCBLEuX/YXOOtBsOZ4NQrRykKhffRWHvigQvOA==",
			"dev": true,
			"requires": {
				"@webassemblyjs/ast": "1.11.1",
				"@webassemblyjs/helper-api-error": "1.11.1",
				"@webassemblyjs/helper-wasm-bytecode": "1.11.1",
				"@webassemblyjs/ieee754": "1.11.1",
				"@webassemblyjs/leb128": "1.11.1",
				"@webassemblyjs/utf8": "1.11.1"
			}
		},
		"@webassemblyjs/wast-printer": {
			"version": "1.11.1",
			"resolved": "https://registry.npmjs.org/@webassemblyjs/wast-printer/-/wast-printer-1.11.1.tgz",
			"integrity": "sha512-IQboUWM4eKzWW+N/jij2sRatKMh99QEelo3Eb2q0qXkvPRISAj8Qxtmw5itwqK+TTkBuUIE45AxYPToqPtL5gg==",
			"dev": true,
			"requires": {
				"@webassemblyjs/ast": "1.11.1",
				"@xtuc/long": "4.2.2"
			}
		},
		"@webpack-cli/configtest": {
			"version": "1.1.0",
			"resolved": "https://registry.npmjs.org/@webpack-cli/configtest/-/configtest-1.1.0.tgz",
			"integrity": "sha512-ttOkEkoalEHa7RaFYpM0ErK1xc4twg3Am9hfHhL7MVqlHebnkYd2wuI/ZqTDj0cVzZho6PdinY0phFZV3O0Mzg==",
			"dev": true
		},
		"@webpack-cli/info": {
			"version": "1.4.0",
			"resolved": "https://registry.npmjs.org/@webpack-cli/info/-/info-1.4.0.tgz",
			"integrity": "sha512-F6b+Man0rwE4n0409FyAJHStYA5OIZERxmnUfLVwv0mc0V1wLad3V7jqRlMkgKBeAq07jUvglacNaa6g9lOpuw==",
			"dev": true,
			"requires": {
				"envinfo": "^7.7.3"
			}
		},
		"@webpack-cli/serve": {
			"version": "1.6.0",
			"resolved": "https://registry.npmjs.org/@webpack-cli/serve/-/serve-1.6.0.tgz",
			"integrity": "sha512-ZkVeqEmRpBV2GHvjjUZqEai2PpUbuq8Bqd//vEYsp63J8WyexI8ppCqVS3Zs0QADf6aWuPdU+0XsPI647PVlQA==",
			"dev": true
		},
		"@xtuc/ieee754": {
			"version": "1.2.0",
			"resolved": "https://registry.npmjs.org/@xtuc/ieee754/-/ieee754-1.2.0.tgz",
			"integrity": "sha512-DX8nKgqcGwsc0eJSqYt5lwP4DH5FlHnmuWWBRy7X0NcaGR0ZtuyeESgMwTYVEtxmsNGY+qit4QYT/MIYTOTPeA==",
			"dev": true
		},
		"@xtuc/long": {
			"version": "4.2.2",
			"resolved": "https://registry.npmjs.org/@xtuc/long/-/long-4.2.2.tgz",
			"integrity": "sha512-NuHqBY1PB/D8xU6s/thBgOAiAP7HOYDQ32+BFZILJ8ivkUkAHQnWfn6WhL79Owj1qmUnoN/YPhktdIoucipkAQ==",
			"dev": true
		},
		"abstract-leveldown": {
			"version": "6.2.3",
			"resolved": "https://registry.npmjs.org/abstract-leveldown/-/abstract-leveldown-6.2.3.tgz",
			"integrity": "sha512-BsLm5vFMRUrrLeCcRc+G0t2qOaTzpoJQLOubq2XM72eNpjF5UdU5o/5NvlNhx95XHcAvcl8OMXr4mlg/fRgUXQ==",
			"dev": true,
			"requires": {
				"buffer": "^5.5.0",
				"immediate": "^3.2.3",
				"level-concat-iterator": "~2.0.0",
				"level-supports": "~1.0.0",
				"xtend": "~4.0.0"
			},
			"dependencies": {
				"buffer": {
					"version": "5.7.1",
					"resolved": "https://registry.npmjs.org/buffer/-/buffer-5.7.1.tgz",
					"integrity": "sha512-EHcyIPBQ4BSGlvjB16k5KgAJ27CIsHY/2JBmCRReo48y9rQ3MaUzWX3KVlBa4U7MyX02HdVj0K7C3WaB3ju7FQ==",
					"dev": true,
					"requires": {
						"base64-js": "^1.3.1",
						"ieee754": "^1.1.13"
					}
				}
			}
		},
		"acorn": {
			"version": "8.4.1",
			"resolved": "https://registry.npmjs.org/acorn/-/acorn-8.4.1.tgz",
			"integrity": "sha512-asabaBSkEKosYKMITunzX177CXxQ4Q8BSSzMTKD+FefUhipQC70gfW5SiUDhYQ3vk8G+81HqQk7Fv9OXwwn9KA==",
			"dev": true
		},
		"acorn-import-assertions": {
			"version": "1.8.0",
			"resolved": "https://registry.npmjs.org/acorn-import-assertions/-/acorn-import-assertions-1.8.0.tgz",
			"integrity": "sha512-m7VZ3jwz4eK6A4Vtt8Ew1/mNbP24u0FhdyfA7fSvnJR6LMdfOYnmuIrrJAgrYfYJ10F/otaHTtrtrtmHdMNzEw==",
			"dev": true
		},
		"acorn-walk": {
			"version": "8.2.0",
			"resolved": "https://registry.npmjs.org/acorn-walk/-/acorn-walk-8.2.0.tgz",
			"integrity": "sha512-k+iyHEuPgSw6SbuDpGQM+06HQUa04DZ3o+F6CSzXMvvI5KMvnaEqXe+YVe555R9nn6GPt404fos4wcgpw12SDA==",
			"dev": true
		},
		"ajv": {
			"version": "6.12.6",
			"resolved": "https://registry.npmjs.org/ajv/-/ajv-6.12.6.tgz",
			"integrity": "sha512-j3fVLgvTo527anyYyJOGTYJbG+vnnQYvE0m5mmkc1TK+nxAppkCLMIL0aZ4dblVCNoGShhm+kzE4ZUykBoMg4g==",
			"dev": true,
			"requires": {
				"fast-deep-equal": "^3.1.1",
				"fast-json-stable-stringify": "^2.0.0",
				"json-schema-traverse": "^0.4.1",
				"uri-js": "^4.2.2"
			}
		},
		"ajv-keywords": {
			"version": "3.5.2",
			"resolved": "https://registry.npmjs.org/ajv-keywords/-/ajv-keywords-3.5.2.tgz",
			"integrity": "sha512-5p6WTN0DdTGVQk6VjcEju19IgaHudalcfabD7yhDGeA6bcQnmL+CpveLJq/3hvfwd1aof6L386Ougkx6RfyMIQ==",
			"dev": true
		},
		"ansi-colors": {
			"version": "4.1.1",
			"resolved": "https://registry.npmjs.org/ansi-colors/-/ansi-colors-4.1.1.tgz",
			"integrity": "sha512-JoX0apGbHaUJBNl6yF+p6JAFYZ666/hhCGKN5t9QFjbJQKUU/g8MNbFDbvfrgKXvI1QpZplPOnwIo99lX/AAmA==",
			"dev": true
		},
		"ansi-regex": {
			"version": "5.0.1",
			"resolved": "https://registry.npmjs.org/ansi-regex/-/ansi-regex-5.0.1.tgz",
			"integrity": "sha512-quJQXlTSUGL2LH9SUXo8VwsY4soanhgo6LNSm84E1LBcE8s3O0wpdiRzyR9z/ZZJMlMWv37qOOb9pdJlMUEKFQ==",
			"dev": true
		},
		"ansi-styles": {
			"version": "4.3.0",
			"resolved": "https://registry.npmjs.org/ansi-styles/-/ansi-styles-4.3.0.tgz",
			"integrity": "sha512-zbB9rCJAT1rbjiVDb2hqKFHNYLxgtk8NURxZ3IZwD3F6NtxbXZQCnnSi1Lkx+IDohdPlFp222wVALIheZJQSEg==",
			"dev": true,
			"requires": {
				"color-convert": "^2.0.1"
			}
		},
		"anymatch": {
			"version": "3.1.2",
			"resolved": "https://registry.npmjs.org/anymatch/-/anymatch-3.1.2.tgz",
			"integrity": "sha512-P43ePfOAIupkguHUycrc4qJ9kz8ZiuOUijaETwX7THt0Y/GNK7v0aa8rY816xWjZ7rJdA5XdMcpVFTKMq+RvWg==",
			"dev": true,
			"requires": {
				"normalize-path": "^3.0.0",
				"picomatch": "^2.0.4"
			}
		},
		"arg": {
			"version": "4.1.3",
			"resolved": "https://registry.npmjs.org/arg/-/arg-4.1.3.tgz",
			"integrity": "sha512-58S9QDqG0Xx27YwPSt9fJxivjYl432YCwfDMfZ+71RAqUrZef7LrKQZ3LHLOwCS4FLNBplP533Zx895SeOCHvA==",
			"dev": true
		},
		"argparse": {
			"version": "2.0.1",
			"resolved": "https://registry.npmjs.org/argparse/-/argparse-2.0.1.tgz",
			"integrity": "sha512-8+9WqebbFzpX9OR+Wa6O29asIogeRMzcGtAINdpMHHyAg10f05aSFVBbcEqGf/PXw1EjAZ+q2/bEBg3DvurK3Q==",
			"dev": true
		},
		"asn1.js": {
			"version": "5.4.1",
			"resolved": "https://registry.npmjs.org/asn1.js/-/asn1.js-5.4.1.tgz",
			"integrity": "sha512-+I//4cYPccV8LdmBLiX8CYvf9Sp3vQsrqu2QNXRcrbiWvcx/UdlFiqUJJzxRQxgsZmvhXhn4cSKeSmoFjVdupA==",
			"dev": true,
			"requires": {
				"bn.js": "^4.0.0",
				"inherits": "^2.0.1",
				"minimalistic-assert": "^1.0.0",
				"safer-buffer": "^2.1.0"
			}
		},
		"assert": {
			"version": "2.0.0",
			"resolved": "https://registry.npmjs.org/assert/-/assert-2.0.0.tgz",
			"integrity": "sha512-se5Cd+js9dXJnu6Ag2JFc00t+HmHOen+8Q+L7O9zI0PqQXr20uk2J0XQqMxZEeo5U50o8Nvmmx7dZrl+Ufr35A==",
			"dev": true,
			"requires": {
				"es6-object-assign": "^1.1.0",
				"is-nan": "^1.2.1",
				"object-is": "^1.0.1",
				"util": "^0.12.0"
			}
		},
		"available-typed-arrays": {
			"version": "1.0.5",
			"resolved": "https://registry.npmjs.org/available-typed-arrays/-/available-typed-arrays-1.0.5.tgz",
			"integrity": "sha512-DMD0KiN46eipeziST1LPP/STfDU0sufISXmjSgvVsoU2tqxctQeASejWcfNtxYKqETM1UxQ8sp2OrSBWpHY6sw==",
			"dev": true
		},
		"balanced-match": {
			"version": "1.0.2",
			"resolved": "https://registry.npmjs.org/balanced-match/-/balanced-match-1.0.2.tgz",
			"integrity": "sha512-3oSeUO0TMV67hN1AmbXsK4yaqU7tjiHlbxRDZOpH0KW9+CeX4bRAaX0Anxt0tx2MrpRpWwQaPwIlISEJhYU5Pw==",
			"dev": true
		},
		"base64-js": {
			"version": "1.5.1",
			"resolved": "https://registry.npmjs.org/base64-js/-/base64-js-1.5.1.tgz",
			"integrity": "sha512-AKpaYlHn8t4SVbOHCy+b5+KKgvR4vrsD8vbvrbiQJps7fKDTkjkDry6ji0rUJjC0kzbNePLwzxq8iypo41qeWA=="
		},
		"big.js": {
			"version": "5.2.2",
			"resolved": "https://registry.npmjs.org/big.js/-/big.js-5.2.2.tgz",
			"integrity": "sha512-vyL2OymJxmarO8gxMr0mhChsO9QGwhynfuu4+MHTAW6czfq9humCB7rKpUjDd9YUiDPU4mzpyupFSvOClAwbmQ==",
			"dev": true
		},
		"binary-extensions": {
			"version": "2.2.0",
			"resolved": "https://registry.npmjs.org/binary-extensions/-/binary-extensions-2.2.0.tgz",
			"integrity": "sha512-jDctJ/IVQbZoJykoeHbhXpOlNBqGNcwXJKJog42E5HDPUwQTSdjCHdihjj0DlnheQ7blbT6dHOafNAiS8ooQKA==",
			"dev": true
		},
		"bn.js": {
			"version": "4.12.0",
			"resolved": "https://registry.npmjs.org/bn.js/-/bn.js-4.12.0.tgz",
			"integrity": "sha512-c98Bf3tPniI+scsdk237ku1Dc3ujXQTSgyiPUDEOe7tRkhrqridvh8klBv0HCEso1OLOYcHuCv/cS6DNxKH+ZA=="
		},
		"brace-expansion": {
			"version": "1.1.11",
			"resolved": "https://registry.npmjs.org/brace-expansion/-/brace-expansion-1.1.11.tgz",
			"integrity": "sha512-iCuPHDFgrHX7H2vEI/5xpz07zSHB00TpugqhmYtVmMO6518mCuRMoOYFldEBl0g187ufozdaHgWKcYFb61qGiA==",
			"dev": true,
			"requires": {
				"balanced-match": "^1.0.0",
				"concat-map": "0.0.1"
			}
		},
		"braces": {
			"version": "3.0.2",
			"resolved": "https://registry.npmjs.org/braces/-/braces-3.0.2.tgz",
			"integrity": "sha512-b8um+L1RzM3WDSzvhm6gIz1yfTbBt6YTlcEKAvsmqCZZFw46z626lVj9j1yEPW33H5H+lBQpZMP1k8l+78Ha0A==",
			"dev": true,
			"requires": {
				"fill-range": "^7.0.1"
			}
		},
		"brorand": {
			"version": "1.1.0",
			"resolved": "https://registry.npmjs.org/brorand/-/brorand-1.1.0.tgz",
			"integrity": "sha1-EsJe/kCkXjwyPrhnWgoM5XsiNx8="
		},
		"browser-stdout": {
			"version": "1.3.1",
			"resolved": "https://registry.npmjs.org/browser-stdout/-/browser-stdout-1.3.1.tgz",
			"integrity": "sha512-qhAVI1+Av2X7qelOfAIYwXONood6XlZE/fXaBSmW/T5SzLAmCgzi+eiWE7fUvbHaeNBQH13UftjpXxsfLkMpgw==",
			"dev": true
		},
		"browserify-aes": {
			"version": "1.2.0",
			"resolved": "https://registry.npmjs.org/browserify-aes/-/browserify-aes-1.2.0.tgz",
			"integrity": "sha512-+7CHXqGuspUn/Sl5aO7Ea0xWGAtETPXNSAjHo48JfLdPWcMng33Xe4znFvQweqc/uzk5zSOI3H52CYnjCfb5hA==",
			"dev": true,
			"requires": {
				"buffer-xor": "^1.0.3",
				"cipher-base": "^1.0.0",
				"create-hash": "^1.1.0",
				"evp_bytestokey": "^1.0.3",
				"inherits": "^2.0.1",
				"safe-buffer": "^5.0.1"
			}
		},
		"browserify-cipher": {
			"version": "1.0.1",
			"resolved": "https://registry.npmjs.org/browserify-cipher/-/browserify-cipher-1.0.1.tgz",
			"integrity": "sha512-sPhkz0ARKbf4rRQt2hTpAHqn47X3llLkUGn+xEJzLjwY8LRs2p0v7ljvI5EyoRO/mexrNunNECisZs+gw2zz1w==",
			"dev": true,
			"requires": {
				"browserify-aes": "^1.0.4",
				"browserify-des": "^1.0.0",
				"evp_bytestokey": "^1.0.0"
			}
		},
		"browserify-des": {
			"version": "1.0.2",
			"resolved": "https://registry.npmjs.org/browserify-des/-/browserify-des-1.0.2.tgz",
			"integrity": "sha512-BioO1xf3hFwz4kc6iBhI3ieDFompMhrMlnDFC4/0/vd5MokpuAc3R+LYbwTA9A5Yc9pq9UYPqffKpW2ObuwX5A==",
			"dev": true,
			"requires": {
				"cipher-base": "^1.0.1",
				"des.js": "^1.0.0",
				"inherits": "^2.0.1",
				"safe-buffer": "^5.1.2"
			}
		},
		"browserify-rsa": {
			"version": "4.1.0",
			"resolved": "https://registry.npmjs.org/browserify-rsa/-/browserify-rsa-4.1.0.tgz",
			"integrity": "sha512-AdEER0Hkspgno2aR97SAf6vi0y0k8NuOpGnVH3O99rcA5Q6sh8QxcngtHuJ6uXwnfAXNM4Gn1Gb7/MV1+Ymbog==",
			"dev": true,
			"requires": {
				"bn.js": "^5.0.0",
				"randombytes": "^2.0.1"
			},
			"dependencies": {
				"bn.js": {
					"version": "5.2.0",
					"resolved": "https://registry.npmjs.org/bn.js/-/bn.js-5.2.0.tgz",
					"integrity": "sha512-D7iWRBvnZE8ecXiLj/9wbxH7Tk79fAh8IHaTNq1RWRixsS02W+5qS+iE9yq6RYl0asXx5tw0bLhmT5pIfbSquw==",
					"dev": true
				}
			}
		},
		"browserify-sign": {
			"version": "4.2.1",
			"resolved": "https://registry.npmjs.org/browserify-sign/-/browserify-sign-4.2.1.tgz",
			"integrity": "sha512-/vrA5fguVAKKAVTNJjgSm1tRQDHUU6DbwO9IROu/0WAzC8PKhucDSh18J0RMvVeHAn5puMd+QHC2erPRNf8lmg==",
			"dev": true,
			"requires": {
				"bn.js": "^5.1.1",
				"browserify-rsa": "^4.0.1",
				"create-hash": "^1.2.0",
				"create-hmac": "^1.1.7",
				"elliptic": "^6.5.3",
				"inherits": "^2.0.4",
				"parse-asn1": "^5.1.5",
				"readable-stream": "^3.6.0",
				"safe-buffer": "^5.2.0"
			},
			"dependencies": {
				"bn.js": {
					"version": "5.2.0",
					"resolved": "https://registry.npmjs.org/bn.js/-/bn.js-5.2.0.tgz",
					"integrity": "sha512-D7iWRBvnZE8ecXiLj/9wbxH7Tk79fAh8IHaTNq1RWRixsS02W+5qS+iE9yq6RYl0asXx5tw0bLhmT5pIfbSquw==",
					"dev": true
				}
			}
		},
		"browserslist": {
			"version": "4.18.1",
			"resolved": "https://registry.npmjs.org/browserslist/-/browserslist-4.18.1.tgz",
			"integrity": "sha512-8ScCzdpPwR2wQh8IT82CA2VgDwjHyqMovPBZSNH54+tm4Jk2pCuv90gmAdH6J84OCRWi0b4gMe6O6XPXuJnjgQ==",
			"dev": true,
			"requires": {
				"caniuse-lite": "^1.0.30001280",
				"electron-to-chromium": "^1.3.896",
				"escalade": "^3.1.1",
				"node-releases": "^2.0.1",
				"picocolors": "^1.0.0"
			}
		},
		"buffer": {
			"version": "6.0.3",
			"resolved": "https://registry.npmjs.org/buffer/-/buffer-6.0.3.tgz",
			"integrity": "sha512-FTiCpNxtwiZZHEZbcbTIcZjERVICn9yq/pDFkTl95/AxzD1naBctN7YO68riM/gLSDY7sdrMby8hofADYuuqOA==",
			"requires": {
				"base64-js": "^1.3.1",
				"ieee754": "^1.2.1"
			}
		},
		"buffer-from": {
			"version": "1.1.2",
			"resolved": "https://registry.npmjs.org/buffer-from/-/buffer-from-1.1.2.tgz",
			"integrity": "sha512-E+XQCRwSbaaiChtv6k6Dwgc+bx+Bs6vuKJHHl5kox/BaKbhiXzqQOwK4cO22yElGp2OCmjwVhT3HmxgyPGnJfQ==",
			"dev": true
		},
		"buffer-xor": {
			"version": "1.0.3",
			"resolved": "https://registry.npmjs.org/buffer-xor/-/buffer-xor-1.0.3.tgz",
			"integrity": "sha1-JuYe0UIvtw3ULm42cp7VHYVf6Nk=",
			"dev": true
		},
		"bufferutil": {
			"version": "4.0.5",
			"resolved": "https://registry.npmjs.org/bufferutil/-/bufferutil-4.0.5.tgz",
			"integrity": "sha512-HTm14iMQKK2FjFLRTM5lAVcyaUzOnqbPtesFIvREgXpJHdQm8bWS+GkQgIkfaBYRHuCnea7w8UVNfwiAQhlr9A==",
			"optional": true,
			"requires": {
				"node-gyp-build": "^4.3.0"
			}
		},
		"call-bind": {
			"version": "1.0.2",
			"resolved": "https://registry.npmjs.org/call-bind/-/call-bind-1.0.2.tgz",
			"integrity": "sha512-7O+FbCihrB5WGbFYesctwmTKae6rOiIzmz1icreWJ+0aA7LJfuqhEso2T9ncpcFtzMQtzXf2QGGueWJGTYsqrA==",
			"dev": true,
			"requires": {
				"function-bind": "^1.1.1",
				"get-intrinsic": "^1.0.2"
			}
		},
		"camelcase": {
			"version": "6.2.0",
			"resolved": "https://registry.npmjs.org/camelcase/-/camelcase-6.2.0.tgz",
			"integrity": "sha512-c7wVvbw3f37nuobQNtgsgG9POC9qMbNuMQmTCqZv23b6MIz0fcYpBiOlv9gEN/hdLdnZTDQhg6e9Dq5M1vKvfg==",
			"dev": true
		},
		"caniuse-lite": {
			"version": "1.0.30001286",
			"resolved": "https://registry.npmjs.org/caniuse-lite/-/caniuse-lite-1.0.30001286.tgz",
			"integrity": "sha512-zaEMRH6xg8ESMi2eQ3R4eZ5qw/hJiVsO/HlLwniIwErij0JDr9P+8V4dtx1l+kLq6j3yy8l8W4fst1lBnat5wQ==",
			"dev": true
		},
		"catering": {
			"version": "2.1.0",
			"resolved": "https://registry.npmjs.org/catering/-/catering-2.1.0.tgz",
			"integrity": "sha512-M5imwzQn6y+ODBfgi+cfgZv2hIUI6oYU/0f35Mdb1ujGeqeoI5tOnl9Q13DTH7LW+7er+NYq8stNOKZD/Z3U/A==",
			"requires": {
				"queue-tick": "^1.0.0"
			}
		},
		"chalk": {
			"version": "4.1.2",
			"resolved": "https://registry.npmjs.org/chalk/-/chalk-4.1.2.tgz",
			"integrity": "sha512-oKnbhFyRIXpUuez8iBMmyEa4nbj4IOQyuhc/wy9kY7/WVPcwIO9VA668Pu8RkO7+0G76SLROeyw9CpQ061i4mA==",
			"dev": true,
			"requires": {
				"ansi-styles": "^4.1.0",
				"supports-color": "^7.1.0"
			},
			"dependencies": {
				"supports-color": {
					"version": "7.2.0",
					"resolved": "https://registry.npmjs.org/supports-color/-/supports-color-7.2.0.tgz",
					"integrity": "sha512-qpCAvRl9stuOHveKsn7HncJRvv501qIacKzQlO/+Lwxc9+0q2wLyv4Dfvt80/DPn2pqOBsJdDiogXGR9+OvwRw==",
					"dev": true,
					"requires": {
						"has-flag": "^4.0.0"
					}
				}
			}
		},
		"chokidar": {
			"version": "3.5.2",
			"resolved": "https://registry.npmjs.org/chokidar/-/chokidar-3.5.2.tgz",
			"integrity": "sha512-ekGhOnNVPgT77r4K/U3GDhu+FQ2S8TnK/s2KbIGXi0SZWuwkZ2QNyfWdZW+TVfn84DpEP7rLeCt2UI6bJ8GwbQ==",
			"dev": true,
			"requires": {
				"anymatch": "~3.1.2",
				"braces": "~3.0.2",
				"fsevents": "~2.3.2",
				"glob-parent": "~5.1.2",
				"is-binary-path": "~2.1.0",
				"is-glob": "~4.0.1",
				"normalize-path": "~3.0.0",
				"readdirp": "~3.6.0"
			}
		},
		"chrome-trace-event": {
			"version": "1.0.3",
			"resolved": "https://registry.npmjs.org/chrome-trace-event/-/chrome-trace-event-1.0.3.tgz",
			"integrity": "sha512-p3KULyQg4S7NIHixdwbGX+nFHkoBiA4YQmyWtjb8XngSKV124nJmRysgAeujbUVb15vh+RvFUfCPqU7rXk+hZg==",
			"dev": true
		},
		"cipher-base": {
			"version": "1.0.4",
			"resolved": "https://registry.npmjs.org/cipher-base/-/cipher-base-1.0.4.tgz",
			"integrity": "sha512-Kkht5ye6ZGmwv40uUDZztayT2ThLQGfnj/T71N/XzeZeo3nf8foyW7zGTsPYkEya3m5f3cAypH+qe7YOrM1U2Q==",
			"dev": true,
			"requires": {
				"inherits": "^2.0.1",
				"safe-buffer": "^5.0.1"
			}
		},
		"cliui": {
			"version": "7.0.4",
			"resolved": "https://registry.npmjs.org/cliui/-/cliui-7.0.4.tgz",
			"integrity": "sha512-OcRE68cOsVMXp1Yvonl/fzkQOyjLSu/8bhPDfQt0e0/Eb283TKP20Fs2MqoPsr9SwA595rRCA+QMzYc9nBP+JQ==",
			"dev": true,
			"requires": {
				"string-width": "^4.2.0",
				"strip-ansi": "^6.0.0",
				"wrap-ansi": "^7.0.0"
			}
		},
		"clone-deep": {
			"version": "4.0.1",
			"resolved": "https://registry.npmjs.org/clone-deep/-/clone-deep-4.0.1.tgz",
			"integrity": "sha512-neHB9xuzh/wk0dIHweyAXv2aPGZIVk3pLMe+/RNzINf17fe0OG96QroktYAUm7SM1PBnzTabaLboqqxDyMU+SQ==",
			"dev": true,
			"requires": {
				"is-plain-object": "^2.0.4",
				"kind-of": "^6.0.2",
				"shallow-clone": "^3.0.0"
			}
		},
		"color-convert": {
			"version": "2.0.1",
			"resolved": "https://registry.npmjs.org/color-convert/-/color-convert-2.0.1.tgz",
			"integrity": "sha512-RRECPsj7iu/xb5oKYcsFHSppFNnsj/52OVTRKb4zP5onXwVF3zVmmToNcOfGC+CRDpfK/U584fMg38ZHCaElKQ==",
			"dev": true,
			"requires": {
				"color-name": "~1.1.4"
			}
		},
		"color-name": {
			"version": "1.1.4",
			"resolved": "https://registry.npmjs.org/color-name/-/color-name-1.1.4.tgz",
			"integrity": "sha512-dOy+3AuW3a2wNbZHIuMZpTcgjGuLU/uBL/ubcZF9OXbDo8ff4O8yVp5Bf0efS8uEoYo5q4Fx7dY9OgQGXgAsQA==",
			"dev": true
		},
		"colorette": {
			"version": "2.0.16",
			"resolved": "https://registry.npmjs.org/colorette/-/colorette-2.0.16.tgz",
			"integrity": "sha512-hUewv7oMjCp+wkBv5Rm0v87eJhq4woh5rSR+42YSQJKecCqgIqNkZ6lAlQms/BwHPJA5NKMRlpxPRv0n8HQW6g==",
			"dev": true
		},
		"colors": {
			"version": "1.2.5",
			"resolved": "https://registry.npmjs.org/colors/-/colors-1.2.5.tgz",
			"integrity": "sha512-erNRLao/Y3Fv54qUa0LBB+//Uf3YwMUmdJinN20yMXm9zdKKqH9wt7R9IIVZ+K7ShzfpLV/Zg8+VyrBJYB4lpg==",
			"dev": true
		},
		"commander": {
			"version": "2.20.3",
			"resolved": "https://registry.npmjs.org/commander/-/commander-2.20.3.tgz",
			"integrity": "sha512-GpVkmM8vF2vQUkj2LvZmD35JxeJOLCwJ9cUkugyk2nuhbv3+mJvpLYYt+0+USMxE+oj+ey/lJEnhZw75x/OMcQ==",
			"dev": true
		},
		"concat-map": {
			"version": "0.0.1",
			"resolved": "https://registry.npmjs.org/concat-map/-/concat-map-0.0.1.tgz",
			"integrity": "sha1-2Klr13/Wjfd5OnMDajug1UBdR3s=",
			"dev": true
		},
		"create-ecdh": {
			"version": "4.0.4",
			"resolved": "https://registry.npmjs.org/create-ecdh/-/create-ecdh-4.0.4.tgz",
			"integrity": "sha512-mf+TCx8wWc9VpuxfP2ht0iSISLZnt0JgWlrOKZiNqyUZWnjIaCIVNQArMHnCZKfEYRg6IM7A+NeJoN8gf/Ws0A==",
			"dev": true,
			"requires": {
				"bn.js": "^4.1.0",
				"elliptic": "^6.5.3"
			}
		},
		"create-hash": {
			"version": "1.2.0",
			"resolved": "https://registry.npmjs.org/create-hash/-/create-hash-1.2.0.tgz",
			"integrity": "sha512-z00bCGNHDG8mHAkP7CtT1qVu+bFQUPjYq/4Iv3C3kWjTFV10zIjfSoeqXo9Asws8gwSHDGj/hl2u4OGIjapeCg==",
			"dev": true,
			"requires": {
				"cipher-base": "^1.0.1",
				"inherits": "^2.0.1",
				"md5.js": "^1.3.4",
				"ripemd160": "^2.0.1",
				"sha.js": "^2.4.0"
			}
		},
		"create-hmac": {
			"version": "1.1.7",
			"resolved": "https://registry.npmjs.org/create-hmac/-/create-hmac-1.1.7.tgz",
			"integrity": "sha512-MJG9liiZ+ogc4TzUwuvbER1JRdgvUFSB5+VR/g5h82fGaIRWMWddtKBHi7/sVhfjQZ6SehlyhvQYrcYkaUIpLg==",
			"dev": true,
			"requires": {
				"cipher-base": "^1.0.3",
				"create-hash": "^1.1.0",
				"inherits": "^2.0.1",
				"ripemd160": "^2.0.0",
				"safe-buffer": "^5.0.1",
				"sha.js": "^2.4.8"
			}
		},
		"create-require": {
			"version": "1.1.1",
			"resolved": "https://registry.npmjs.org/create-require/-/create-require-1.1.1.tgz",
			"integrity": "sha512-dcKFX3jn0MpIaXjisoRvexIJVEKzaq7z2rZKxf+MSr9TkdmHmsU4m2lcLojrj/FHl8mk5VxMmYA+ftRkP/3oKQ==",
			"dev": true
		},
		"cross-env": {
			"version": "7.0.3",
			"resolved": "https://registry.npmjs.org/cross-env/-/cross-env-7.0.3.tgz",
			"integrity": "sha512-+/HKd6EgcQCJGh2PSjZuUitQBQynKor4wrFbRg4DtAgS1aWO+gU52xpH7M9ScGgXSYmAVS9bIJ8EzuaGw0oNAw==",
			"dev": true,
			"requires": {
				"cross-spawn": "^7.0.1"
			}
		},
		"cross-spawn": {
			"version": "7.0.3",
			"resolved": "https://registry.npmjs.org/cross-spawn/-/cross-spawn-7.0.3.tgz",
			"integrity": "sha512-iRDPJKUPVEND7dHPO8rkbOnPpyDygcDFtWjpeWNCgy8WP2rXcxXL8TskReQl6OrB2G7+UJrags1q15Fudc7G6w==",
			"dev": true,
			"requires": {
				"path-key": "^3.1.0",
				"shebang-command": "^2.0.0",
				"which": "^2.0.1"
			}
		},
		"crypto-browserify": {
			"version": "3.12.0",
			"resolved": "https://registry.npmjs.org/crypto-browserify/-/crypto-browserify-3.12.0.tgz",
			"integrity": "sha512-fz4spIh+znjO2VjL+IdhEpRJ3YN6sMzITSBijk6FK2UvTqruSQW+/cCZTSNsMiZNvUeq0CqurF+dAbyiGOY6Wg==",
			"dev": true,
			"requires": {
				"browserify-cipher": "^1.0.0",
				"browserify-sign": "^4.0.0",
				"create-ecdh": "^4.0.0",
				"create-hash": "^1.1.0",
				"create-hmac": "^1.1.0",
				"diffie-hellman": "^5.0.0",
				"inherits": "^2.0.1",
				"pbkdf2": "^3.0.3",
				"public-encrypt": "^4.0.0",
				"randombytes": "^2.0.0",
				"randomfill": "^1.0.3"
			}
		},
		"debug": {
			"version": "4.3.2",
			"resolved": "https://registry.npmjs.org/debug/-/debug-4.3.2.tgz",
			"integrity": "sha512-mOp8wKcvj7XxC78zLgw/ZA+6TSgkoE2C/ienthhRD298T7UNwAg9diBpLRxC0mOezLl4B0xV7M0cCO6P/O0Xhw==",
			"dev": true,
			"requires": {
				"ms": "2.1.2"
			},
			"dependencies": {
				"ms": {
					"version": "2.1.2",
					"resolved": "https://registry.npmjs.org/ms/-/ms-2.1.2.tgz",
					"integrity": "sha512-sGkPx+VjMtmA6MX27oA4FBFELFCZZ4S4XqeGOXCv68tT+jb3vk/RyaKWP0PTKyWtmLSM0b+adUTEvbs1PEaH2w==",
					"dev": true
				}
			}
		},
		"decamelize": {
			"version": "4.0.0",
			"resolved": "https://registry.npmjs.org/decamelize/-/decamelize-4.0.0.tgz",
			"integrity": "sha512-9iE1PgSik9HeIIw2JO94IidnE3eBoQrFJ3w7sFuzSX4DpmZ3v5sZpUiV5Swcf6mQEF+Y0ru8Neo+p+nyh2J+hQ==",
			"dev": true
		},
		"define-properties": {
			"version": "1.1.3",
			"resolved": "https://registry.npmjs.org/define-properties/-/define-properties-1.1.3.tgz",
			"integrity": "sha512-3MqfYKj2lLzdMSf8ZIZE/V+Zuy+BgD6f164e8K2w7dgnpKArBDerGYpM46IYYcjnkdPNMjPk9A6VFB8+3SKlXQ==",
			"dev": true,
			"requires": {
				"object-keys": "^1.0.12"
			}
		},
		"des.js": {
			"version": "1.0.1",
			"resolved": "https://registry.npmjs.org/des.js/-/des.js-1.0.1.tgz",
			"integrity": "sha512-Q0I4pfFrv2VPd34/vfLrFOoRmlYj3OV50i7fskps1jZWK1kApMWWT9G6RRUeYedLcBDIhnSDaUvJMb3AhUlaEA==",
			"dev": true,
			"requires": {
				"inherits": "^2.0.1",
				"minimalistic-assert": "^1.0.0"
			}
		},
		"diff": {
			"version": "5.0.0",
			"resolved": "https://registry.npmjs.org/diff/-/diff-5.0.0.tgz",
			"integrity": "sha512-/VTCrvm5Z0JGty/BWHljh+BAiw3IK+2j87NGMu8Nwc/f48WoDAC395uomO9ZD117ZOBaHmkX1oyLvkVM/aIT3w==",
			"dev": true
		},
		"diffie-hellman": {
			"version": "5.0.3",
			"resolved": "https://registry.npmjs.org/diffie-hellman/-/diffie-hellman-5.0.3.tgz",
			"integrity": "sha512-kqag/Nl+f3GwyK25fhUMYj81BUOrZ9IuJsjIcDE5icNM9FJHAVm3VcUDxdLPoQtTuUylWm6ZIknYJwwaPxsUzg==",
			"dev": true,
			"requires": {
				"bn.js": "^4.1.0",
				"miller-rabin": "^4.0.0",
				"randombytes": "^2.0.0"
			}
		},
		"electron-to-chromium": {
			"version": "1.4.16",
			"resolved": "https://registry.npmjs.org/electron-to-chromium/-/electron-to-chromium-1.4.16.tgz",
			"integrity": "sha512-BQb7FgYwnu6haWLU63/CdVW+9xhmHls3RCQUFiV4lvw3wimEHTVcUk2hkuZo76QhR8nnDdfZE7evJIZqijwPdA==",
			"dev": true
		},
		"elliptic": {
			"version": "6.5.4",
			"resolved": "https://registry.npmjs.org/elliptic/-/elliptic-6.5.4.tgz",
			"integrity": "sha512-iLhC6ULemrljPZb+QutR5TQGB+pdW6KGD5RSegS+8sorOZT+rdQFbsQFJgvN3eRqNALqJer4oQ16YvJHlU8hzQ==",
			"requires": {
				"bn.js": "^4.11.9",
				"brorand": "^1.1.0",
				"hash.js": "^1.0.0",
				"hmac-drbg": "^1.0.1",
				"inherits": "^2.0.4",
				"minimalistic-assert": "^1.0.1",
				"minimalistic-crypto-utils": "^1.0.1"
			}
		},
		"emittery": {
			"version": "0.10.0",
			"resolved": "https://registry.npmjs.org/emittery/-/emittery-0.10.0.tgz",
			"integrity": "sha512-AGvFfs+d0JKCJQ4o01ASQLGPmSCxgfU9RFXvzPvZdjKK8oscynksuJhWrSTSw7j7Ep/sZct5b5ZhYCi8S/t0HQ=="
		},
		"emoji-regex": {
			"version": "8.0.0",
			"resolved": "https://registry.npmjs.org/emoji-regex/-/emoji-regex-8.0.0.tgz",
			"integrity": "sha512-MSjYzcWNOA0ewAHpz0MxpYFvwg6yjy1NG3xteoqz644VCo/RPgnr1/GGt+ic3iJTzQ8Eu3TdM14SawnVUmGE6A==",
			"dev": true
		},
		"emojis-list": {
			"version": "3.0.0",
			"resolved": "https://registry.npmjs.org/emojis-list/-/emojis-list-3.0.0.tgz",
			"integrity": "sha512-/kyM18EfinwXZbno9FyUGeFh87KC8HRQBQGildHZbEuRyWFOmv1U10o9BBp8XVZDVNNuQKyIGIu5ZYAAXJ0V2Q==",
			"dev": true
		},
		"enhanced-resolve": {
			"version": "5.8.3",
			"resolved": "https://registry.npmjs.org/enhanced-resolve/-/enhanced-resolve-5.8.3.tgz",
			"integrity": "sha512-EGAbGvH7j7Xt2nc0E7D99La1OiEs8LnyimkRgwExpUMScN6O+3x9tIWs7PLQZVNx4YD+00skHXPXi1yQHpAmZA==",
			"dev": true,
			"requires": {
				"graceful-fs": "^4.2.4",
				"tapable": "^2.2.0"
			}
		},
		"envinfo": {
			"version": "7.8.1",
			"resolved": "https://registry.npmjs.org/envinfo/-/envinfo-7.8.1.tgz",
			"integrity": "sha512-/o+BXHmB7ocbHEAs6F2EnG0ogybVVUdkRunTT2glZU9XAaGmhqskrvKwqXuDfNjEO0LZKWdejEEpnq8aM0tOaw==",
			"dev": true
		},
		"es-abstract": {
			"version": "1.19.1",
			"resolved": "https://registry.npmjs.org/es-abstract/-/es-abstract-1.19.1.tgz",
			"integrity": "sha512-2vJ6tjA/UfqLm2MPs7jxVybLoB8i1t1Jd9R3kISld20sIxPcTbLuggQOUxeWeAvIUkduv/CfMjuh4WmiXr2v9w==",
			"dev": true,
			"requires": {
				"call-bind": "^1.0.2",
				"es-to-primitive": "^1.2.1",
				"function-bind": "^1.1.1",
				"get-intrinsic": "^1.1.1",
				"get-symbol-description": "^1.0.0",
				"has": "^1.0.3",
				"has-symbols": "^1.0.2",
				"internal-slot": "^1.0.3",
				"is-callable": "^1.2.4",
				"is-negative-zero": "^2.0.1",
				"is-regex": "^1.1.4",
				"is-shared-array-buffer": "^1.0.1",
				"is-string": "^1.0.7",
				"is-weakref": "^1.0.1",
				"object-inspect": "^1.11.0",
				"object-keys": "^1.1.1",
				"object.assign": "^4.1.2",
				"string.prototype.trimend": "^1.0.4",
				"string.prototype.trimstart": "^1.0.4",
				"unbox-primitive": "^1.0.1"
			}
		},
		"es-module-lexer": {
			"version": "0.9.3",
			"resolved": "https://registry.npmjs.org/es-module-lexer/-/es-module-lexer-0.9.3.tgz",
			"integrity": "sha512-1HQ2M2sPtxwnvOvT1ZClHyQDiggdNjURWpY2we6aMKCQiUVxTmVs2UYPLIrD84sS+kMdUwfBSylbJPwNnBrnHQ==",
			"dev": true
		},
		"es-to-primitive": {
			"version": "1.2.1",
			"resolved": "https://registry.npmjs.org/es-to-primitive/-/es-to-primitive-1.2.1.tgz",
			"integrity": "sha512-QCOllgZJtaUo9miYBcLChTUaHNjJF3PYs1VidD7AwiEj1kYxKeQTctLAezAOH5ZKRH0g2IgPn6KwB4IT8iRpvA==",
			"dev": true,
			"requires": {
				"is-callable": "^1.1.4",
				"is-date-object": "^1.0.1",
				"is-symbol": "^1.0.2"
			}
		},
		"es6-object-assign": {
			"version": "1.1.0",
			"resolved": "https://registry.npmjs.org/es6-object-assign/-/es6-object-assign-1.1.0.tgz",
			"integrity": "sha1-wsNYJlYkfDnqEHyx5mUrb58kUjw=",
			"dev": true
		},
		"escalade": {
			"version": "3.1.1",
			"resolved": "https://registry.npmjs.org/escalade/-/escalade-3.1.1.tgz",
			"integrity": "sha512-k0er2gUkLf8O0zKJiAhmkTnJlTvINGv7ygDNPbeIsX/TJjGJZHuh9B2UxbsaEkmlEo9MfhrSzmhIlhRlI2GXnw==",
			"dev": true
		},
		"escape-string-regexp": {
			"version": "4.0.0",
			"resolved": "https://registry.npmjs.org/escape-string-regexp/-/escape-string-regexp-4.0.0.tgz",
			"integrity": "sha512-TtpcNJ3XAzx3Gq8sWRzJaVajRs0uVxA2YAkdb1jm2YkPz4G6egUFAyA3n5vtEIZefPk5Wa4UXbKuS5fKkJWdgA==",
			"dev": true
		},
		"eslint-scope": {
			"version": "5.1.1",
			"resolved": "https://registry.npmjs.org/eslint-scope/-/eslint-scope-5.1.1.tgz",
			"integrity": "sha512-2NxwbF/hZ0KpepYN0cNbo+FN6XoK7GaHlQhgx/hIZl6Va0bF45RQOOwhLIy8lQDbuCiadSLCBnH2CFYquit5bw==",
			"dev": true,
			"requires": {
				"esrecurse": "^4.3.0",
				"estraverse": "^4.1.1"
			}
		},
		"esrecurse": {
			"version": "4.3.0",
			"resolved": "https://registry.npmjs.org/esrecurse/-/esrecurse-4.3.0.tgz",
			"integrity": "sha512-KmfKL3b6G+RXvP8N1vr3Tq1kL/oCFgn2NYXEtqP8/L3pKapUA4G8cFVaoF3SU323CD4XypR/ffioHmkti6/Tag==",
			"dev": true,
			"requires": {
				"estraverse": "^5.2.0"
			},
			"dependencies": {
				"estraverse": {
					"version": "5.3.0",
					"resolved": "https://registry.npmjs.org/estraverse/-/estraverse-5.3.0.tgz",
					"integrity": "sha512-MMdARuVEQziNTeJD8DgMqmhwR11BRQ/cBP+pLtYdSTnf3MIO8fFeiINEbX36ZdNlfU/7A9f3gUw49B3oQsvwBA==",
					"dev": true
				}
			}
		},
		"estraverse": {
			"version": "4.3.0",
			"resolved": "https://registry.npmjs.org/estraverse/-/estraverse-4.3.0.tgz",
			"integrity": "sha512-39nnKffWz8xN1BU/2c79n9nB9HDzo0niYUqx6xyqUnyoAnQyyWpOTdZEeiCch8BBu515t4wp9ZmgVfVhn9EBpw==",
			"dev": true
		},
		"events": {
			"version": "3.3.0",
			"resolved": "https://registry.npmjs.org/events/-/events-3.3.0.tgz",
			"integrity": "sha512-mQw+2fkQbALzQ7V0MY0IqdnXNOeTtP4r0lN9z7AAawCXgqea7bDii20AYrIBrFd/Hx0M2Ocz6S111CaFkUcb0Q==",
			"dev": true
		},
		"evp_bytestokey": {
			"version": "1.0.3",
			"resolved": "https://registry.npmjs.org/evp_bytestokey/-/evp_bytestokey-1.0.3.tgz",
			"integrity": "sha512-/f2Go4TognH/KvCISP7OUsHn85hT9nUkxxA9BEWxFn+Oj9o8ZNLm/40hdlgSLyuOimsrTKLUMEorQexp/aPQeA==",
			"dev": true,
			"requires": {
				"md5.js": "^1.3.4",
				"safe-buffer": "^5.1.1"
			}
		},
		"execa": {
			"version": "5.1.1",
			"resolved": "https://registry.npmjs.org/execa/-/execa-5.1.1.tgz",
			"integrity": "sha512-8uSpZZocAZRBAPIEINJj3Lo9HyGitllczc27Eh5YYojjMFMn8yHMDMaUHE2Jqfq05D/wucwI4JGURyXt1vchyg==",
			"dev": true,
			"requires": {
				"cross-spawn": "^7.0.3",
				"get-stream": "^6.0.0",
				"human-signals": "^2.1.0",
				"is-stream": "^2.0.0",
				"merge-stream": "^2.0.0",
				"npm-run-path": "^4.0.1",
				"onetime": "^5.1.2",
				"signal-exit": "^3.0.3",
				"strip-final-newline": "^2.0.0"
			}
		},
		"fast-deep-equal": {
			"version": "3.1.3",
			"resolved": "https://registry.npmjs.org/fast-deep-equal/-/fast-deep-equal-3.1.3.tgz",
			"integrity": "sha512-f3qQ9oQy9j2AhBe/H9VC91wLmKBCCU/gDOnKNAYG5hswO7BLKj09Hc5HYNz9cGI++xlpDCIgDaitVs03ATR84Q==",
			"dev": true
		},
		"fast-json-stable-stringify": {
			"version": "2.1.0",
			"resolved": "https://registry.npmjs.org/fast-json-stable-stringify/-/fast-json-stable-stringify-2.1.0.tgz",
			"integrity": "sha512-lhd/wF+Lk98HZoTCtlVraHtfh5XYijIjalXck7saUtuanSDyLMxnHhSXEDJqHxD7msR8D0uCmqlkwjCV8xvwHw==",
			"dev": true
		},
		"fastest-levenshtein": {
			"version": "1.0.12",
			"resolved": "https://registry.npmjs.org/fastest-levenshtein/-/fastest-levenshtein-1.0.12.tgz",
			"integrity": "sha512-On2N+BpYJ15xIC974QNVuYGMOlEVt4s0EOI3wwMqOmK1fdDY+FN/zltPV8vosq4ad4c/gJ1KHScUn/6AWIgiow==",
			"dev": true
		},
		"fill-range": {
			"version": "7.0.1",
			"resolved": "https://registry.npmjs.org/fill-range/-/fill-range-7.0.1.tgz",
			"integrity": "sha512-qOo9F+dMUmC2Lcb4BbVvnKJxTPjCm+RRpe4gDuGrzkL7mEVl/djYSu2OdQ2Pa302N4oqkSg9ir6jaLWJ2USVpQ==",
			"dev": true,
			"requires": {
				"to-regex-range": "^5.0.1"
			}
		},
		"find-up": {
			"version": "5.0.0",
			"resolved": "https://registry.npmjs.org/find-up/-/find-up-5.0.0.tgz",
			"integrity": "sha512-78/PXT1wlLLDgTzDs7sjq9hzz0vXD+zn+7wypEe4fXQxCmdmqfGsEPQxmiCSQI3ajFV91bVSsvNtrJRiW6nGng==",
			"dev": true,
			"requires": {
				"locate-path": "^6.0.0",
				"path-exists": "^4.0.0"
			}
		},
		"flat": {
			"version": "5.0.2",
			"resolved": "https://registry.npmjs.org/flat/-/flat-5.0.2.tgz",
			"integrity": "sha512-b6suED+5/3rTpUBdG1gupIl8MPFCAMA0QXwmljLhvCUKcUvdE4gWky9zpuGCcXHOsz4J9wPGNWq6OKpmIzz3hQ==",
			"dev": true
		},
		"foreach": {
			"version": "2.0.5",
			"resolved": "https://registry.npmjs.org/foreach/-/foreach-2.0.5.tgz",
			"integrity": "sha1-C+4AUBiusmDQo6865ljdATbsG5k=",
			"dev": true
		},
		"fs-extra": {
			"version": "7.0.1",
			"resolved": "https://registry.npmjs.org/fs-extra/-/fs-extra-7.0.1.tgz",
			"integrity": "sha512-YJDaCJZEnBmcbw13fvdAM9AwNOJwOzrE4pqMqBq5nFiEqXUqHwlK4B+3pUw6JNvfSPtX05xFHtYy/1ni01eGCw==",
			"dev": true,
			"requires": {
				"graceful-fs": "^4.1.2",
				"jsonfile": "^4.0.0",
				"universalify": "^0.1.0"
			}
		},
		"fs.realpath": {
			"version": "1.0.0",
			"resolved": "https://registry.npmjs.org/fs.realpath/-/fs.realpath-1.0.0.tgz",
			"integrity": "sha1-FQStJSMVjKpA20onh8sBQRmU6k8=",
			"dev": true
		},
		"fsevents": {
			"version": "2.3.2",
			"resolved": "https://registry.npmjs.org/fsevents/-/fsevents-2.3.2.tgz",
			"integrity": "sha512-xiqMQR4xAeHTuB9uWm+fFRcIOgKBMiOBP+eXiyT7jsgVCq1bkVygt00oASowB7EdtpOHaaPgKt812P9ab+DDKA==",
			"dev": true,
			"optional": true
		},
		"function-bind": {
			"version": "1.1.1",
			"resolved": "https://registry.npmjs.org/function-bind/-/function-bind-1.1.1.tgz",
			"integrity": "sha512-yIovAzMX49sF8Yl58fSCWJ5svSLuaibPxXQJFLmBObTuCr0Mf1KiPopGM9NiFjiYBCbfaa2Fh6breQ6ANVTI0A==",
			"dev": true
		},
		"get-caller-file": {
			"version": "2.0.5",
			"resolved": "https://registry.npmjs.org/get-caller-file/-/get-caller-file-2.0.5.tgz",
			"integrity": "sha512-DyFP3BM/3YHTQOCUL/w0OZHR0lpKeGrxotcHWcqNEdnltqFwXVfhEBQ94eIo34AfQpo0rGki4cyIiftY06h2Fg==",
			"dev": true
		},
		"get-intrinsic": {
			"version": "1.1.1",
			"resolved": "https://registry.npmjs.org/get-intrinsic/-/get-intrinsic-1.1.1.tgz",
			"integrity": "sha512-kWZrnVM42QCiEA2Ig1bG8zjoIMOgxWwYCEeNdwY6Tv/cOSeGpcoX4pXHfKUxNKVoArnrEr2e9srnAxxGIraS9Q==",
			"dev": true,
			"requires": {
				"function-bind": "^1.1.1",
				"has": "^1.0.3",
				"has-symbols": "^1.0.1"
			}
		},
		"get-stream": {
			"version": "6.0.1",
			"resolved": "https://registry.npmjs.org/get-stream/-/get-stream-6.0.1.tgz",
			"integrity": "sha512-ts6Wi+2j3jQjqi70w5AlN8DFnkSwC+MqmxEzdEALB2qXZYV3X/b1CTfgPLGJNMeAWxdPfU8FO1ms3NUfaHCPYg==",
			"dev": true
		},
		"get-symbol-description": {
			"version": "1.0.0",
			"resolved": "https://registry.npmjs.org/get-symbol-description/-/get-symbol-description-1.0.0.tgz",
			"integrity": "sha512-2EmdH1YvIQiZpltCNgkuiUnyukzxM/R6NDJX31Ke3BG1Nq5b0S2PhX59UKi9vZpPDQVdqn+1IcaAwnzTT5vCjw==",
			"dev": true,
			"requires": {
				"call-bind": "^1.0.2",
				"get-intrinsic": "^1.1.1"
			}
		},
		"glob": {
			"version": "7.1.6",
			"resolved": "https://registry.npmjs.org/glob/-/glob-7.1.6.tgz",
			"integrity": "sha512-LwaxwyZ72Lk7vZINtNNrywX0ZuLyStrdDtabefZKAY5ZGJhVtgdznluResxNmPitE0SAO+O26sWTHeKSI2wMBA==",
			"dev": true,
			"requires": {
				"fs.realpath": "^1.0.0",
				"inflight": "^1.0.4",
				"inherits": "2",
				"minimatch": "^3.0.4",
				"once": "^1.3.0",
				"path-is-absolute": "^1.0.0"
			}
		},
		"glob-parent": {
			"version": "5.1.2",
			"resolved": "https://registry.npmjs.org/glob-parent/-/glob-parent-5.1.2.tgz",
			"integrity": "sha512-AOIgSQCepiJYwP3ARnGx+5VnTu2HBYdzbGP45eLw1vr3zB3vZLeyed1sC9hnbcOc9/SrMyM5RPQrkGz4aS9Zow==",
			"dev": true,
			"requires": {
				"is-glob": "^4.0.1"
			}
		},
		"glob-to-regexp": {
			"version": "0.4.1",
			"resolved": "https://registry.npmjs.org/glob-to-regexp/-/glob-to-regexp-0.4.1.tgz",
			"integrity": "sha512-lkX1HJXwyMcprw/5YUZc2s7DrpAiHB21/V+E1rHUrVNokkvB6bqMzT0VfV6/86ZNabt1k14YOIaT7nDvOX3Iiw==",
			"dev": true
		},
		"graceful-fs": {
			"version": "4.2.8",
			"resolved": "https://registry.npmjs.org/graceful-fs/-/graceful-fs-4.2.8.tgz",
			"integrity": "sha512-qkIilPUYcNhJpd33n0GBXTB1MMPp14TxEsEs0pTrsSVucApsYzW5V+Q8Qxhik6KU3evy+qkAAowTByymK0avdg==",
			"dev": true
		},
		"growl": {
			"version": "1.10.5",
			"resolved": "https://registry.npmjs.org/growl/-/growl-1.10.5.tgz",
			"integrity": "sha512-qBr4OuELkhPenW6goKVXiv47US3clb3/IbuWF9KNKEijAy9oeHxU9IgzjvJhHkUzhaj7rOUD7+YGWqUjLp5oSA==",
			"dev": true
		},
		"has": {
			"version": "1.0.3",
			"resolved": "https://registry.npmjs.org/has/-/has-1.0.3.tgz",
			"integrity": "sha512-f2dvO0VU6Oej7RkWJGrehjbzMAjFp5/VKPp5tTpWIV4JHHZK1/BxbFRtf/siA2SWTe09caDmVtYYzWEIbBS4zw==",
			"dev": true,
			"requires": {
				"function-bind": "^1.1.1"
			}
		},
		"has-bigints": {
			"version": "1.0.1",
			"resolved": "https://registry.npmjs.org/has-bigints/-/has-bigints-1.0.1.tgz",
			"integrity": "sha512-LSBS2LjbNBTf6287JEbEzvJgftkF5qFkmCo9hDRpAzKhUOlJ+hx8dd4USs00SgsUNwc4617J9ki5YtEClM2ffA==",
			"dev": true
		},
		"has-flag": {
			"version": "4.0.0",
			"resolved": "https://registry.npmjs.org/has-flag/-/has-flag-4.0.0.tgz",
			"integrity": "sha512-EykJT/Q1KjTWctppgIAgfSO0tKVuZUjhgMr17kqTumMl6Afv3EISleU7qZUzoXDFTAHTDC4NOoG/ZxU3EvlMPQ==",
			"dev": true
		},
		"has-symbols": {
			"version": "1.0.2",
			"resolved": "https://registry.npmjs.org/has-symbols/-/has-symbols-1.0.2.tgz",
			"integrity": "sha512-chXa79rL/UC2KlX17jo3vRGz0azaWEx5tGqZg5pO3NUyEJVB17dMruQlzCCOfUvElghKcm5194+BCRvi2Rv/Gw==",
			"dev": true
		},
		"has-tostringtag": {
			"version": "1.0.0",
			"resolved": "https://registry.npmjs.org/has-tostringtag/-/has-tostringtag-1.0.0.tgz",
			"integrity": "sha512-kFjcSNhnlGV1kyoGk7OXKSawH5JOb/LzUc5w9B02hOTO0dfFRjbHQKvg1d6cf3HbeUmtU9VbbV3qzZ2Teh97WQ==",
			"dev": true,
			"requires": {
				"has-symbols": "^1.0.2"
			}
		},
		"hash-base": {
			"version": "3.1.0",
			"resolved": "https://registry.npmjs.org/hash-base/-/hash-base-3.1.0.tgz",
			"integrity": "sha512-1nmYp/rhMDiE7AYkDw+lLwlAzz0AntGIe51F3RfFfEqyQ3feY2eI/NcwC6umIQVOASPMsWJLJScWKSSvzL9IVA==",
			"dev": true,
			"requires": {
				"inherits": "^2.0.4",
				"readable-stream": "^3.6.0",
				"safe-buffer": "^5.2.0"
			}
		},
		"hash.js": {
			"version": "1.1.7",
			"resolved": "https://registry.npmjs.org/hash.js/-/hash.js-1.1.7.tgz",
			"integrity": "sha512-taOaskGt4z4SOANNseOviYDvjEJinIkRgmp7LbKP2YTTmVxWBl87s/uzK9r+44BclBSp2X7K1hqeNfz9JbBeXA==",
			"requires": {
				"inherits": "^2.0.3",
				"minimalistic-assert": "^1.0.1"
			}
		},
		"he": {
			"version": "1.2.0",
			"resolved": "https://registry.npmjs.org/he/-/he-1.2.0.tgz",
			"integrity": "sha512-F/1DnUGPopORZi0ni+CvrCgHQ5FyEAHRLSApuYWMmrbSwoN2Mn/7k+Gl38gJnR7yyDZk6WLXwiGod1JOWNDKGw==",
			"dev": true
		},
		"hmac-drbg": {
			"version": "1.0.1",
			"resolved": "https://registry.npmjs.org/hmac-drbg/-/hmac-drbg-1.0.1.tgz",
			"integrity": "sha1-0nRXAQJabHdabFRXk+1QL8DGSaE=",
			"requires": {
				"hash.js": "^1.0.3",
				"minimalistic-assert": "^1.0.0",
				"minimalistic-crypto-utils": "^1.0.1"
			}
		},
		"human-signals": {
			"version": "2.1.0",
			"resolved": "https://registry.npmjs.org/human-signals/-/human-signals-2.1.0.tgz",
			"integrity": "sha512-B4FFZ6q/T2jhhksgkbEW3HBvWIfDW85snkQgawt07S7J5QXTk6BkNV+0yAeZrM5QpMAdYlocGoljn0sJ/WQkFw==",
			"dev": true
		},
		"ieee754": {
			"version": "1.2.1",
			"resolved": "https://registry.npmjs.org/ieee754/-/ieee754-1.2.1.tgz",
			"integrity": "sha512-dcyqhDvX1C46lXZcVqCpK+FtMRQVdIMN6/Df5js2zouUsqG7I6sFxitIC+7KYK29KdXOLHdu9zL4sFnoVQnqaA=="
		},
		"immediate": {
			"version": "3.3.0",
			"resolved": "https://registry.npmjs.org/immediate/-/immediate-3.3.0.tgz",
			"integrity": "sha512-HR7EVodfFUdQCTIeySw+WDRFJlPcLOJbXfwwZ7Oom6tjsvZ3bOkCDJHehQC3nxJrv7+f9XecwazynjU8e4Vw3Q==",
			"dev": true
		},
		"import-lazy": {
			"version": "4.0.0",
			"resolved": "https://registry.npmjs.org/import-lazy/-/import-lazy-4.0.0.tgz",
			"integrity": "sha512-rKtvo6a868b5Hu3heneU+L4yEQ4jYKLtjpnPeUdK7h0yzXGmyBTypknlkCvHFBqfX9YlorEiMM6Dnq/5atfHkw==",
			"dev": true
		},
		"import-local": {
			"version": "3.0.3",
			"resolved": "https://registry.npmjs.org/import-local/-/import-local-3.0.3.tgz",
			"integrity": "sha512-bE9iaUY3CXH8Cwfan/abDKAxe1KGT9kyGsBPqf6DMK/z0a2OzAsrukeYNgIH6cH5Xr452jb1TUL8rSfCLjZ9uA==",
			"dev": true,
			"requires": {
				"pkg-dir": "^4.2.0",
				"resolve-cwd": "^3.0.0"
			}
		},
		"inflight": {
			"version": "1.0.6",
			"resolved": "https://registry.npmjs.org/inflight/-/inflight-1.0.6.tgz",
			"integrity": "sha1-Sb1jMdfQLQwJvJEKEHW6gWW1bfk=",
			"dev": true,
			"requires": {
				"once": "^1.3.0",
				"wrappy": "1"
			}
		},
		"inherits": {
			"version": "2.0.4",
			"resolved": "https://registry.npmjs.org/inherits/-/inherits-2.0.4.tgz",
			"integrity": "sha512-k/vGaX4/Yla3WzyMCvTQOXYeIHvqOKtnqBduzTHpzpQZzAskKMhZ2K+EnBiSM9zGSoIFeMpXKxa4dYeZIQqewQ=="
		},
		"internal-slot": {
			"version": "1.0.3",
			"resolved": "https://registry.npmjs.org/internal-slot/-/internal-slot-1.0.3.tgz",
			"integrity": "sha512-O0DB1JC/sPyZl7cIo78n5dR7eUSwwpYPiXRhTzNxZVAMUuB8vlnRFyLxdrVToks6XPLVnFfbzaVd5WLjhgg+vA==",
			"dev": true,
			"requires": {
				"get-intrinsic": "^1.1.0",
				"has": "^1.0.3",
				"side-channel": "^1.0.4"
			}
		},
		"interpret": {
			"version": "1.4.0",
			"resolved": "https://registry.npmjs.org/interpret/-/interpret-1.4.0.tgz",
			"integrity": "sha512-agE4QfB2Lkp9uICn7BAqoscw4SZP9kTE2hxiFI3jBPmXJfdqiahTbUuKGsMoN2GtqL9AxhYioAcVvgsb1HvRbA==",
			"dev": true
		},
		"is-arguments": {
			"version": "1.1.1",
			"resolved": "https://registry.npmjs.org/is-arguments/-/is-arguments-1.1.1.tgz",
			"integrity": "sha512-8Q7EARjzEnKpt/PCD7e1cgUS0a6X8u5tdSiMqXhojOdoV9TsMsiO+9VLC5vAmO8N7/GmXn7yjR8qnA6bVAEzfA==",
			"dev": true,
			"requires": {
				"call-bind": "^1.0.2",
				"has-tostringtag": "^1.0.0"
			}
		},
		"is-bigint": {
			"version": "1.0.4",
			"resolved": "https://registry.npmjs.org/is-bigint/-/is-bigint-1.0.4.tgz",
			"integrity": "sha512-zB9CruMamjym81i2JZ3UMn54PKGsQzsJeo6xvN3HJJ4CAsQNB6iRutp2To77OfCNuoxspsIhzaPoO1zyCEhFOg==",
			"dev": true,
			"requires": {
				"has-bigints": "^1.0.1"
			}
		},
		"is-binary-path": {
			"version": "2.1.0",
			"resolved": "https://registry.npmjs.org/is-binary-path/-/is-binary-path-2.1.0.tgz",
			"integrity": "sha512-ZMERYes6pDydyuGidse7OsHxtbI7WVeUEozgR/g7rd0xUimYNlvZRE/K2MgZTjWy725IfelLeVcEM97mmtRGXw==",
			"dev": true,
			"requires": {
				"binary-extensions": "^2.0.0"
			}
		},
		"is-boolean-object": {
			"version": "1.1.2",
			"resolved": "https://registry.npmjs.org/is-boolean-object/-/is-boolean-object-1.1.2.tgz",
			"integrity": "sha512-gDYaKHJmnj4aWxyj6YHyXVpdQawtVLHU5cb+eztPGczf6cjuTdwve5ZIEfgXqH4e57An1D1AKf8CZ3kYrQRqYA==",
			"dev": true,
			"requires": {
				"call-bind": "^1.0.2",
				"has-tostringtag": "^1.0.0"
			}
		},
		"is-buffer": {
			"version": "2.0.5",
			"resolved": "https://registry.npmjs.org/is-buffer/-/is-buffer-2.0.5.tgz",
			"integrity": "sha512-i2R6zNFDwgEHJyQUtJEk0XFi1i0dPFn/oqjK3/vPCcDeJvW5NQ83V8QbicfF1SupOaB0h8ntgBC2YiE7dfyctQ=="
		},
		"is-callable": {
			"version": "1.2.4",
			"resolved": "https://registry.npmjs.org/is-callable/-/is-callable-1.2.4.tgz",
			"integrity": "sha512-nsuwtxZfMX67Oryl9LCQ+upnC0Z0BgpwntpS89m1H/TLF0zNfzfLMV/9Wa/6MZsj0acpEjAO0KF1xT6ZdLl95w==",
			"dev": true
		},
		"is-core-module": {
			"version": "2.5.0",
			"resolved": "https://registry.npmjs.org/is-core-module/-/is-core-module-2.5.0.tgz",
			"integrity": "sha512-TXCMSDsEHMEEZ6eCA8rwRDbLu55MRGmrctljsBX/2v1d9/GzqHOxW5c5oPSgrUt2vBFXebu9rGqckXGPWOlYpg==",
			"dev": true,
			"requires": {
				"has": "^1.0.3"
			}
		},
		"is-date-object": {
			"version": "1.0.5",
			"resolved": "https://registry.npmjs.org/is-date-object/-/is-date-object-1.0.5.tgz",
			"integrity": "sha512-9YQaSxsAiSwcvS33MBk3wTCVnWK+HhF8VZR2jRxehM16QcVOdHqPn4VPHmRK4lSr38n9JriurInLcP90xsYNfQ==",
			"dev": true,
			"requires": {
				"has-tostringtag": "^1.0.0"
			}
		},
		"is-extglob": {
			"version": "2.1.1",
			"resolved": "https://registry.npmjs.org/is-extglob/-/is-extglob-2.1.1.tgz",
			"integrity": "sha1-qIwCU1eR8C7TfHahueqXc8gz+MI=",
			"dev": true
		},
		"is-fullwidth-code-point": {
			"version": "3.0.0",
			"resolved": "https://registry.npmjs.org/is-fullwidth-code-point/-/is-fullwidth-code-point-3.0.0.tgz",
			"integrity": "sha512-zymm5+u+sCsSWyD9qNaejV3DFvhCKclKdizYaJUuHA83RLjb7nSuGnddCHGv0hk+KY7BMAlsWeK4Ueg6EV6XQg==",
			"dev": true
		},
		"is-generator-function": {
			"version": "1.0.10",
			"resolved": "https://registry.npmjs.org/is-generator-function/-/is-generator-function-1.0.10.tgz",
			"integrity": "sha512-jsEjy9l3yiXEQ+PsXdmBwEPcOxaXWLspKdplFUVI9vq1iZgIekeC0L167qeu86czQaxed3q/Uzuw0swL0irL8A==",
			"dev": true,
			"requires": {
				"has-tostringtag": "^1.0.0"
			}
		},
		"is-glob": {
			"version": "4.0.3",
			"resolved": "https://registry.npmjs.org/is-glob/-/is-glob-4.0.3.tgz",
			"integrity": "sha512-xelSayHH36ZgE7ZWhli7pW34hNbNl8Ojv5KVmkJD4hBdD3th8Tfk9vYasLM+mXWOZhFkgZfxhLSnrwRr4elSSg==",
			"dev": true,
			"requires": {
				"is-extglob": "^2.1.1"
			}
		},
		"is-nan": {
			"version": "1.3.2",
			"resolved": "https://registry.npmjs.org/is-nan/-/is-nan-1.3.2.tgz",
			"integrity": "sha512-E+zBKpQ2t6MEo1VsonYmluk9NxGrbzpeeLC2xIViuO2EjU2xsXsBPwTr3Ykv9l08UYEVEdWeRZNouaZqF6RN0w==",
			"dev": true,
			"requires": {
				"call-bind": "^1.0.0",
				"define-properties": "^1.1.3"
			}
		},
		"is-negative-zero": {
			"version": "2.0.2",
			"resolved": "https://registry.npmjs.org/is-negative-zero/-/is-negative-zero-2.0.2.tgz",
			"integrity": "sha512-dqJvarLawXsFbNDeJW7zAz8ItJ9cd28YufuuFzh0G8pNHjJMnY08Dv7sYX2uF5UpQOwieAeOExEYAWWfu7ZZUA==",
			"dev": true
		},
		"is-number": {
			"version": "7.0.0",
			"resolved": "https://registry.npmjs.org/is-number/-/is-number-7.0.0.tgz",
			"integrity": "sha512-41Cifkg6e8TylSpdtTpeLVMqvSBEVzTttHvERD741+pnZ8ANv0004MRL43QKPDlK9cGvNp6NZWZUBlbGXYxxng==",
			"dev": true
		},
		"is-number-object": {
			"version": "1.0.6",
			"resolved": "https://registry.npmjs.org/is-number-object/-/is-number-object-1.0.6.tgz",
			"integrity": "sha512-bEVOqiRcvo3zO1+G2lVMy+gkkEm9Yh7cDMRusKKu5ZJKPUYSJwICTKZrNKHA2EbSP0Tu0+6B/emsYNHZyn6K8g==",
			"dev": true,
			"requires": {
				"has-tostringtag": "^1.0.0"
			}
		},
		"is-plain-obj": {
			"version": "2.1.0",
			"resolved": "https://registry.npmjs.org/is-plain-obj/-/is-plain-obj-2.1.0.tgz",
			"integrity": "sha512-YWnfyRwxL/+SsrWYfOpUtz5b3YD+nyfkHvjbcanzk8zgyO4ASD67uVMRt8k5bM4lLMDnXfriRhOpemw+NfT1eA==",
			"dev": true
		},
		"is-plain-object": {
			"version": "2.0.4",
			"resolved": "https://registry.npmjs.org/is-plain-object/-/is-plain-object-2.0.4.tgz",
			"integrity": "sha512-h5PpgXkWitc38BBMYawTYMWJHFZJVnBquFE57xFpjB8pJFiF6gZ+bU+WyI/yqXiFR5mdLsgYNaPe8uao6Uv9Og==",
			"dev": true,
			"requires": {
				"isobject": "^3.0.1"
			}
		},
		"is-regex": {
			"version": "1.1.4",
			"resolved": "https://registry.npmjs.org/is-regex/-/is-regex-1.1.4.tgz",
			"integrity": "sha512-kvRdxDsxZjhzUX07ZnLydzS1TU/TJlTUHHY4YLL87e37oUA49DfkLqgy+VjFocowy29cKvcSiu+kIv728jTTVg==",
			"dev": true,
			"requires": {
				"call-bind": "^1.0.2",
				"has-tostringtag": "^1.0.0"
			}
		},
		"is-shared-array-buffer": {
			"version": "1.0.1",
			"resolved": "https://registry.npmjs.org/is-shared-array-buffer/-/is-shared-array-buffer-1.0.1.tgz",
			"integrity": "sha512-IU0NmyknYZN0rChcKhRO1X8LYz5Isj/Fsqh8NJOSf+N/hCOTwy29F32Ik7a+QszE63IdvmwdTPDd6cZ5pg4cwA==",
			"dev": true
		},
		"is-stream": {
			"version": "2.0.1",
			"resolved": "https://registry.npmjs.org/is-stream/-/is-stream-2.0.1.tgz",
			"integrity": "sha512-hFoiJiTl63nn+kstHGBtewWSKnQLpyb155KHheA1l39uvtO9nWIop1p3udqPcUd/xbF1VLMO4n7OI6p7RbngDg==",
			"dev": true
		},
		"is-string": {
			"version": "1.0.7",
			"resolved": "https://registry.npmjs.org/is-string/-/is-string-1.0.7.tgz",
			"integrity": "sha512-tE2UXzivje6ofPW7l23cjDOMa09gb7xlAqG6jG5ej6uPV32TlWP3NKPigtaGeHNu9fohccRYvIiZMfOOnOYUtg==",
			"dev": true,
			"requires": {
				"has-tostringtag": "^1.0.0"
			}
		},
		"is-symbol": {
			"version": "1.0.4",
			"resolved": "https://registry.npmjs.org/is-symbol/-/is-symbol-1.0.4.tgz",
			"integrity": "sha512-C/CPBqKWnvdcxqIARxyOh4v1UUEOCHpgDa0WYgpKDFMszcrPcffg5uhwSgPCLD2WWxmq6isisz87tzT01tuGhg==",
			"dev": true,
			"requires": {
				"has-symbols": "^1.0.2"
			}
		},
		"is-typed-array": {
			"version": "1.1.8",
			"resolved": "https://registry.npmjs.org/is-typed-array/-/is-typed-array-1.1.8.tgz",
			"integrity": "sha512-HqH41TNZq2fgtGT8WHVFVJhBVGuY3AnP3Q36K8JKXUxSxRgk/d+7NjmwG2vo2mYmXK8UYZKu0qH8bVP5gEisjA==",
			"dev": true,
			"requires": {
				"available-typed-arrays": "^1.0.5",
				"call-bind": "^1.0.2",
				"es-abstract": "^1.18.5",
				"foreach": "^2.0.5",
				"has-tostringtag": "^1.0.0"
			}
		},
		"is-unicode-supported": {
			"version": "0.1.0",
			"resolved": "https://registry.npmjs.org/is-unicode-supported/-/is-unicode-supported-0.1.0.tgz",
			"integrity": "sha512-knxG2q4UC3u8stRGyAVJCOdxFmv5DZiRcdlIaAQXAbSfJya+OhopNotLQrstBhququ4ZpuKbDc/8S6mgXgPFPw==",
			"dev": true
		},
		"is-weakref": {
			"version": "1.0.2",
			"resolved": "https://registry.npmjs.org/is-weakref/-/is-weakref-1.0.2.tgz",
			"integrity": "sha512-qctsuLZmIQ0+vSSMfoVvyFe2+GSEvnmZ2ezTup1SBse9+twCCeial6EEi3Nc2KFcf6+qz2FBPnjXsk8xhKSaPQ==",
			"dev": true,
			"requires": {
				"call-bind": "^1.0.2"
			}
		},
		"isexe": {
			"version": "2.0.0",
			"resolved": "https://registry.npmjs.org/isexe/-/isexe-2.0.0.tgz",
			"integrity": "sha1-6PvzdNxVb/iUehDcsFctYz8s+hA=",
			"dev": true
		},
		"isobject": {
			"version": "3.0.1",
			"resolved": "https://registry.npmjs.org/isobject/-/isobject-3.0.1.tgz",
			"integrity": "sha1-TkMekrEalzFjaqH5yNHMvP2reN8=",
			"dev": true
		},
		"isomorphic-ws": {
			"version": "4.0.1",
			"resolved": "https://registry.npmjs.org/isomorphic-ws/-/isomorphic-ws-4.0.1.tgz",
			"integrity": "sha512-BhBvN2MBpWTaSHdWRb/bwdZJ1WaehQ2L1KngkCkfLUGF0mAWAT1sQUQacEmQ0jXkFw/czDXPNQSL5u2/Krsz1w==",
			"dev": true
		},
		"jest-worker": {
			"version": "27.4.4",
			"resolved": "https://registry.npmjs.org/jest-worker/-/jest-worker-27.4.4.tgz",
			"integrity": "sha512-jfwxYJvfua1b1XkyuyPh01ATmgg4e5fPM/muLmhy9Qc6dmiwacQB0MLHaU6IjEsv/+nAixHGxTn8WllA27Pn0w==",
			"dev": true,
			"requires": {
				"@types/node": "*",
				"merge-stream": "^2.0.0",
				"supports-color": "^8.0.0"
			}
		},
		"jju": {
			"version": "1.4.0",
			"resolved": "https://registry.npmjs.org/jju/-/jju-1.4.0.tgz",
			"integrity": "sha1-o6vicYryQaKykE+EpiWXDzia4yo=",
			"dev": true
		},
		"js-yaml": {
			"version": "4.1.0",
			"resolved": "https://registry.npmjs.org/js-yaml/-/js-yaml-4.1.0.tgz",
			"integrity": "sha512-wpxZs9NoxZaJESJGIZTyDEaYpl0FKSA+FB9aJiyemKhMwkxQg63h4T1KJgUGHpTqPDNRcmmYLugrRjJlBtWvRA==",
			"dev": true,
			"requires": {
				"argparse": "^2.0.1"
			}
		},
		"json-parse-better-errors": {
			"version": "1.0.2",
			"resolved": "https://registry.npmjs.org/json-parse-better-errors/-/json-parse-better-errors-1.0.2.tgz",
			"integrity": "sha512-mrqyZKfX5EhL7hvqcV6WG1yYjnjeuYDzDhhcAAUrq8Po85NBQBJP+ZDUT75qZQ98IkUoBqdkExkukOU7Ts2wrw==",
			"dev": true
		},
		"json-schema-traverse": {
			"version": "0.4.1",
			"resolved": "https://registry.npmjs.org/json-schema-traverse/-/json-schema-traverse-0.4.1.tgz",
			"integrity": "sha512-xbbCH5dCYU5T8LcEhhuh7HJ88HXuW3qsI3Y0zOZFKfZEHcpWiHU/Jxzk629Brsab/mMiHQti9wMP+845RPe3Vg==",
			"dev": true
		},
		"json5": {
			"version": "2.2.0",
			"resolved": "https://registry.npmjs.org/json5/-/json5-2.2.0.tgz",
			"integrity": "sha512-f+8cldu7X/y7RAJurMEJmdoKXGB/X550w2Nr3tTbezL6RwEE/iMcm+tZnXeoZtKuOq6ft8+CqzEkrIgx1fPoQA==",
			"dev": true,
			"requires": {
				"minimist": "^1.2.5"
			}
		},
		"jsonfile": {
			"version": "4.0.0",
			"resolved": "https://registry.npmjs.org/jsonfile/-/jsonfile-4.0.0.tgz",
			"integrity": "sha1-h3Gq4HmbZAdrdmQPygWPnBDjPss=",
			"dev": true,
			"requires": {
				"graceful-fs": "^4.1.6"
			}
		},
		"keccak": {
			"version": "3.0.1",
			"resolved": "https://registry.npmjs.org/keccak/-/keccak-3.0.1.tgz",
			"integrity": "sha512-epq90L9jlFWCW7+pQa6JOnKn2Xgl2mtI664seYR6MHskvI9agt7AnDqmAlp9TqU4/caMYbA08Hi5DMZAl5zdkA==",
			"requires": {
				"node-addon-api": "^2.0.0",
				"node-gyp-build": "^4.2.0"
			}
		},
		"kind-of": {
			"version": "6.0.3",
			"resolved": "https://registry.npmjs.org/kind-of/-/kind-of-6.0.3.tgz",
			"integrity": "sha512-dcS1ul+9tmeD95T+x28/ehLgd9mENa3LsvDTtzm3vyBEO7RPptvAD+t44WVXaUjTBRcrpFeFlC8WCruUR456hw==",
			"dev": true
		},
		"level-concat-iterator": {
			"version": "2.0.1",
			"resolved": "https://registry.npmjs.org/level-concat-iterator/-/level-concat-iterator-2.0.1.tgz",
			"integrity": "sha512-OTKKOqeav2QWcERMJR7IS9CUo1sHnke2C0gkSmcR7QuEtFNLLzHQAvnMw8ykvEcv0Qtkg0p7FOwP1v9e5Smdcw==",
			"dev": true
		},
		"level-js": {
			"version": "5.0.2",
			"resolved": "https://registry.npmjs.org/level-js/-/level-js-5.0.2.tgz",
			"integrity": "sha512-SnBIDo2pdO5VXh02ZmtAyPP6/+6YTJg2ibLtl9C34pWvmtMEmRTWpra+qO/hifkUtBTOtfx6S9vLDjBsBK4gRg==",
			"dev": true,
			"requires": {
				"abstract-leveldown": "~6.2.3",
				"buffer": "^5.5.0",
				"inherits": "^2.0.3",
				"ltgt": "^2.1.2"
			},
			"dependencies": {
				"buffer": {
					"version": "5.7.1",
					"resolved": "https://registry.npmjs.org/buffer/-/buffer-5.7.1.tgz",
					"integrity": "sha512-EHcyIPBQ4BSGlvjB16k5KgAJ27CIsHY/2JBmCRReo48y9rQ3MaUzWX3KVlBa4U7MyX02HdVj0K7C3WaB3ju7FQ==",
					"dev": true,
					"requires": {
						"base64-js": "^1.3.1",
						"ieee754": "^1.1.13"
					}
				}
			}
		},
		"level-supports": {
			"version": "1.0.1",
			"resolved": "https://registry.npmjs.org/level-supports/-/level-supports-1.0.1.tgz",
			"integrity": "sha512-rXM7GYnW8gsl1vedTJIbzOrRv85c/2uCMpiiCzO2fndd06U/kUXEEU9evYn4zFggBOg36IsBW8LzqIpETwwQzg==",
			"dev": true,
			"requires": {
				"xtend": "^4.0.2"
			}
		},
		"leveldown": {
			"version": "6.1.0",
			"resolved": "https://registry.npmjs.org/leveldown/-/leveldown-6.1.0.tgz",
			"integrity": "sha512-8C7oJDT44JXxh04aSSsfcMI8YiaGRhOFI9/pMEL7nWJLVsWajDPTRxsSHTM2WcTVY5nXM+SuRHzPPi0GbnDX+w==",
			"requires": {
				"abstract-leveldown": "^7.2.0",
				"napi-macros": "~2.0.0",
				"node-gyp-build": "^4.3.0"
			},
			"dependencies": {
				"abstract-leveldown": {
					"version": "7.2.0",
					"resolved": "https://registry.npmjs.org/abstract-leveldown/-/abstract-leveldown-7.2.0.tgz",
					"integrity": "sha512-DnhQwcFEaYsvYDnACLZhMmCWd3rkOeEvglpa4q5i/5Jlm3UIsWaxVzuXvDLFCSCWRO3yy2/+V/G7FusFgejnfQ==",
					"requires": {
						"buffer": "^6.0.3",
						"catering": "^2.0.0",
						"is-buffer": "^2.0.5",
						"level-concat-iterator": "^3.0.0",
						"level-supports": "^2.0.1",
						"queue-microtask": "^1.2.3"
					}
				},
				"level-concat-iterator": {
					"version": "3.1.0",
					"resolved": "https://registry.npmjs.org/level-concat-iterator/-/level-concat-iterator-3.1.0.tgz",
					"integrity": "sha512-BWRCMHBxbIqPxJ8vHOvKUsaO0v1sLYZtjN3K2iZJsRBYtp+ONsY6Jfi6hy9K3+zolgQRryhIn2NRZjZnWJ9NmQ==",
					"requires": {
						"catering": "^2.1.0"
					}
				},
				"level-supports": {
					"version": "2.1.0",
					"resolved": "https://registry.npmjs.org/level-supports/-/level-supports-2.1.0.tgz",
					"integrity": "sha512-E486g1NCjW5cF78KGPrMDRBYzPuueMZ6VBXHT6gC7A8UYWGiM14fGgp+s/L1oFfDWSPV/+SFkYCmZ0SiESkRKA=="
				}
			}
		},
		"loader-runner": {
			"version": "4.2.0",
			"resolved": "https://registry.npmjs.org/loader-runner/-/loader-runner-4.2.0.tgz",
			"integrity": "sha512-92+huvxMvYlMzMt0iIOukcwYBFpkYJdpl2xsZ7LrlayO7E8SOv+JJUEK17B/dJIHAOLMfh2dZZ/Y18WgmGtYNw==",
			"dev": true
		},
		"loader-utils": {
			"version": "2.0.0",
			"resolved": "https://registry.npmjs.org/loader-utils/-/loader-utils-2.0.0.tgz",
			"integrity": "sha512-rP4F0h2RaWSvPEkD7BLDFQnvSf+nK+wr3ESUjNTyAGobqrijmW92zc+SO6d4p4B1wh7+B/Jg1mkQe5NYUEHtHQ==",
			"dev": true,
			"requires": {
				"big.js": "^5.2.2",
				"emojis-list": "^3.0.0",
				"json5": "^2.1.2"
			}
		},
		"locate-path": {
			"version": "6.0.0",
			"resolved": "https://registry.npmjs.org/locate-path/-/locate-path-6.0.0.tgz",
			"integrity": "sha512-iPZK6eYjbxRu3uB4/WZ3EsEIMJFMqAoopl3R+zuq0UjcAm/MO6KCweDgPfP3elTztoKP3KtnVHxTn2NHBSDVUw==",
			"dev": true,
			"requires": {
				"p-locate": "^5.0.0"
			}
		},
		"lodash": {
			"version": "4.17.21",
			"resolved": "https://registry.npmjs.org/lodash/-/lodash-4.17.21.tgz",
			"integrity": "sha512-v2kDEe57lecTulaDIuNTPy3Ry4gLGJ6Z1O3vE1krgXZNrsQ+LFTGHVxVjcXPs17LhbZVGedAJv8XZ1tvj5FvSg==",
			"dev": true
		},
		"lodash.get": {
			"version": "4.4.2",
			"resolved": "https://registry.npmjs.org/lodash.get/-/lodash.get-4.4.2.tgz",
			"integrity": "sha1-LRd/ZS+jHpObRDjVNBSZ36OCXpk=",
			"dev": true
		},
		"lodash.isequal": {
			"version": "4.5.0",
			"resolved": "https://registry.npmjs.org/lodash.isequal/-/lodash.isequal-4.5.0.tgz",
			"integrity": "sha1-QVxEePK8wwEgwizhDtMib30+GOA=",
			"dev": true
		},
		"log-symbols": {
			"version": "4.1.0",
			"resolved": "https://registry.npmjs.org/log-symbols/-/log-symbols-4.1.0.tgz",
			"integrity": "sha512-8XPvpAA8uyhfteu8pIvQxpJZ7SYYdpUivZpGy6sFsBuKRY/7rQGavedeB8aK+Zkyq6upMFVL/9AW6vOYzfRyLg==",
			"dev": true,
			"requires": {
				"chalk": "^4.1.0",
				"is-unicode-supported": "^0.1.0"
			}
		},
		"lru-cache": {
			"version": "6.0.0",
			"resolved": "https://registry.npmjs.org/lru-cache/-/lru-cache-6.0.0.tgz",
			"integrity": "sha512-Jo6dJ04CmSjuznwJSS3pUeWmd/H0ffTlkXXgwZi+eq1UCmqQwCh+eLsYOYCwY991i2Fah4h1BEMCx4qThGbsiA==",
			"dev": true,
			"requires": {
				"yallist": "^4.0.0"
			}
		},
		"ltgt": {
			"version": "2.2.1",
			"resolved": "https://registry.npmjs.org/ltgt/-/ltgt-2.2.1.tgz",
			"integrity": "sha1-81ypHEk/e3PaDgdJUwTxezH4fuU=",
			"dev": true
		},
		"make-error": {
			"version": "1.3.6",
			"resolved": "https://registry.npmjs.org/make-error/-/make-error-1.3.6.tgz",
			"integrity": "sha512-s8UhlNe7vPKomQhC1qFelMokr/Sc3AgNbso3n74mVPA5LTZwkB9NlXf4XPamLxJE8h0gh73rM94xvwRT2CVInw==",
			"dev": true
		},
		"mcl-wasm": {
			"version": "0.9.0",
			"resolved": "https://registry.npmjs.org/mcl-wasm/-/mcl-wasm-0.9.0.tgz",
			"integrity": "sha512-rvU7L/68ZrDk4dpPZteiEqvK9nB/1XbbHmuLK6qIvc4xuuJb/iv1p5X3KEyq6AYatLnc+zbdSlLXTlKgTnCRZQ==",
			"dev": true
		},
		"md5.js": {
			"version": "1.3.5",
			"resolved": "https://registry.npmjs.org/md5.js/-/md5.js-1.3.5.tgz",
			"integrity": "sha512-xitP+WxNPcTTOgnTJcrhM0xvdPepipPSf3I8EIpGKeFLjt3PlJLIDG3u8EX53ZIubkb+5U2+3rELYpEhHhzdkg==",
			"dev": true,
			"requires": {
				"hash-base": "^3.0.0",
				"inherits": "^2.0.1",
				"safe-buffer": "^5.1.2"
			}
		},
		"merge-stream": {
			"version": "2.0.0",
			"resolved": "https://registry.npmjs.org/merge-stream/-/merge-stream-2.0.0.tgz",
			"integrity": "sha512-abv/qOcuPfk3URPfDzmZU1LKmuw8kT+0nIHvKrKgFrwifol/doWcdA4ZqsWQ8ENrFKkd67Mfpo/LovbIUsbt3w==",
			"dev": true
		},
		"micromatch": {
			"version": "4.0.4",
			"resolved": "https://registry.npmjs.org/micromatch/-/micromatch-4.0.4.tgz",
			"integrity": "sha512-pRmzw/XUcwXGpD9aI9q/0XOwLNygjETJ8y0ao0wdqprrzDa4YnxLcz7fQRZr8voh8V10kGhABbNcHVk5wHgWwg==",
			"dev": true,
			"requires": {
				"braces": "^3.0.1",
				"picomatch": "^2.2.3"
			}
		},
		"miller-rabin": {
			"version": "4.0.1",
			"resolved": "https://registry.npmjs.org/miller-rabin/-/miller-rabin-4.0.1.tgz",
			"integrity": "sha512-115fLhvZVqWwHPbClyntxEVfVDfl9DLLTuJvq3g2O/Oxi8AiNouAHvDSzHS0viUJc+V5vm3eq91Xwqn9dp4jRA==",
			"dev": true,
			"requires": {
				"bn.js": "^4.0.0",
				"brorand": "^1.0.1"
			}
		},
		"mime-db": {
			"version": "1.51.0",
			"resolved": "https://registry.npmjs.org/mime-db/-/mime-db-1.51.0.tgz",
			"integrity": "sha512-5y8A56jg7XVQx2mbv1lu49NR4dokRnhZYTtL+KGfaa27uq4pSTXkwQkFJl4pkRMyNFz/EtYDSkiiEHx3F7UN6g==",
			"dev": true
		},
		"mime-types": {
			"version": "2.1.34",
			"resolved": "https://registry.npmjs.org/mime-types/-/mime-types-2.1.34.tgz",
			"integrity": "sha512-6cP692WwGIs9XXdOO4++N+7qjqv0rqxxVvJ3VHPh/Sc9mVZcQP+ZGhkKiTvWMQRr2tbHkJP/Yn7Y0npb3ZBs4A==",
			"dev": true,
			"requires": {
				"mime-db": "1.51.0"
			}
		},
		"mimic-fn": {
			"version": "2.1.0",
			"resolved": "https://registry.npmjs.org/mimic-fn/-/mimic-fn-2.1.0.tgz",
			"integrity": "sha512-OqbOk5oEQeAZ8WXWydlu9HJjz9WVdEIvamMCcXmuqUYjTknH/sqsWvhQ3vgwKFRR1HpjvNBKQ37nbJgYzGqGcg==",
			"dev": true
		},
		"minimalistic-assert": {
			"version": "1.0.1",
			"resolved": "https://registry.npmjs.org/minimalistic-assert/-/minimalistic-assert-1.0.1.tgz",
			"integrity": "sha512-UtJcAD4yEaGtjPezWuO9wC4nwUnVH/8/Im3yEHQP4b67cXlD/Qr9hdITCU1xDbSEXg2XKNaP8jsReV7vQd00/A=="
		},
		"minimalistic-crypto-utils": {
			"version": "1.0.1",
			"resolved": "https://registry.npmjs.org/minimalistic-crypto-utils/-/minimalistic-crypto-utils-1.0.1.tgz",
			"integrity": "sha1-9sAMHAsIIkblxNmd+4x8CDsrWCo="
		},
		"minimatch": {
			"version": "3.0.4",
			"resolved": "https://registry.npmjs.org/minimatch/-/minimatch-3.0.4.tgz",
			"integrity": "sha512-yJHVQEhyqPLUTgt9B83PXu6W3rx4MvvHvSUvToogpwoGDOUQ+yDrR0HRot+yOCdCO7u4hX3pWft6kWBBcqh0UA==",
			"dev": true,
			"requires": {
				"brace-expansion": "^1.1.7"
			}
		},
		"minimist": {
			"version": "1.2.5",
			"resolved": "https://registry.npmjs.org/minimist/-/minimist-1.2.5.tgz",
			"integrity": "sha512-FM9nNUYrRBAELZQT3xeZQ7fmMOBg6nWNmJKTcgsJeaLstP/UODVpGsr5OhXhhXg6f+qtJ8uiZ+PUxkDWcgIXLw==",
			"dev": true
		},
		"mocha": {
			"version": "9.1.3",
			"resolved": "https://registry.npmjs.org/mocha/-/mocha-9.1.3.tgz",
			"integrity": "sha512-Xcpl9FqXOAYqI3j79pEtHBBnQgVXIhpULjGQa7DVb0Po+VzmSIK9kanAiWLHoRR/dbZ2qpdPshuXr8l1VaHCzw==",
			"dev": true,
			"requires": {
				"@ungap/promise-all-settled": "1.1.2",
				"ansi-colors": "4.1.1",
				"browser-stdout": "1.3.1",
				"chokidar": "3.5.2",
				"debug": "4.3.2",
				"diff": "5.0.0",
				"escape-string-regexp": "4.0.0",
				"find-up": "5.0.0",
				"glob": "7.1.7",
				"growl": "1.10.5",
				"he": "1.2.0",
				"js-yaml": "4.1.0",
				"log-symbols": "4.1.0",
				"minimatch": "3.0.4",
				"ms": "2.1.3",
				"nanoid": "3.1.25",
				"serialize-javascript": "6.0.0",
				"strip-json-comments": "3.1.1",
				"supports-color": "8.1.1",
				"which": "2.0.2",
				"workerpool": "6.1.5",
				"yargs": "16.2.0",
				"yargs-parser": "20.2.4",
				"yargs-unparser": "2.0.0"
			},
			"dependencies": {
				"glob": {
					"version": "7.1.7",
					"resolved": "https://registry.npmjs.org/glob/-/glob-7.1.7.tgz",
					"integrity": "sha512-OvD9ENzPLbegENnYP5UUfJIirTg4+XwMWGaQfQTY0JenxNvvIKP3U3/tAQSPIu/lHxXYSZmpXlUHeqAIdKzBLQ==",
					"dev": true,
					"requires": {
						"fs.realpath": "^1.0.0",
						"inflight": "^1.0.4",
						"inherits": "2",
						"minimatch": "^3.0.4",
						"once": "^1.3.0",
						"path-is-absolute": "^1.0.0"
					}
				},
				"serialize-javascript": {
					"version": "6.0.0",
					"resolved": "https://registry.npmjs.org/serialize-javascript/-/serialize-javascript-6.0.0.tgz",
					"integrity": "sha512-Qr3TosvguFt8ePWqsvRfrKyQXIiW+nGbYpy8XK24NQHE83caxWt+mIymTT19DGFbNWNLfEwsrkSmN64lVWB9ag==",
					"dev": true,
					"requires": {
						"randombytes": "^2.1.0"
					}
				}
			}
		},
		"ms": {
			"version": "2.1.3",
			"resolved": "https://registry.npmjs.org/ms/-/ms-2.1.3.tgz",
			"integrity": "sha512-6FlzubTLZG3J2a/NVCAleEhjzq5oxgHyaCU9yYXvcLsvoVaHJq/s5xXI6/XXP6tz7R9xAOtHnSO/tXtF3WRTlA==",
			"dev": true
		},
		"nanoid": {
			"version": "3.1.25",
			"resolved": "https://registry.npmjs.org/nanoid/-/nanoid-3.1.25.tgz",
			"integrity": "sha512-rdwtIXaXCLFAQbnfqDRnI6jaRHp9fTcYBjtFKE8eezcZ7LuLjhUaQGNeMXf1HmRoCH32CLz6XwX0TtxEOS/A3Q==",
			"dev": true
		},
		"napi-macros": {
			"version": "2.0.0",
			"resolved": "https://registry.npmjs.org/napi-macros/-/napi-macros-2.0.0.tgz",
			"integrity": "sha512-A0xLykHtARfueITVDernsAWdtIMbOJgKgcluwENp3AlsKN/PloyO10HtmoqnFAQAcxPkgZN7wdfPfEd0zNGxbg=="
		},
		"neo-async": {
			"version": "2.6.2",
			"resolved": "https://registry.npmjs.org/neo-async/-/neo-async-2.6.2.tgz",
			"integrity": "sha512-Yd3UES5mWCSqR+qNT93S3UoYUkqAZ9lLg8a7g9rimsWmYGK8cVToA4/sF3RrshdyV3sAGMXVUmpMYOw+dLpOuw==",
			"dev": true
		},
		"node-addon-api": {
			"version": "2.0.2",
			"resolved": "https://registry.npmjs.org/node-addon-api/-/node-addon-api-2.0.2.tgz",
			"integrity": "sha512-Ntyt4AIXyaLIuMHF6IOoTakB3K+RWxwtsHNRxllEoA6vPwP9o4866g6YWDLUdnucilZhmkxiHwHr11gAENw+QA=="
		},
		"node-gyp-build": {
			"version": "4.3.0",
			"resolved": "https://registry.npmjs.org/node-gyp-build/-/node-gyp-build-4.3.0.tgz",
			"integrity": "sha512-iWjXZvmboq0ja1pUGULQBexmxq8CV4xBhX7VDOTbL7ZR4FOowwY/VOtRxBN/yKxmdGoIp4j5ysNT4u3S2pDQ3Q=="
		},
		"node-loader": {
			"version": "1.0.2",
			"resolved": "https://registry.npmjs.org/node-loader/-/node-loader-1.0.2.tgz",
			"integrity": "sha512-myxAxpyMR7knjA4Uzwf3gjxaMtxSWj2vpm9o6AYWWxQ1S3XMBNeG2vzYcp/5eW03cBGfgSxyP+wntP8qhBJNhQ==",
			"dev": true,
			"requires": {
				"loader-utils": "^2.0.0",
				"schema-utils": "^3.0.0"
			}
		},
		"node-releases": {
			"version": "2.0.1",
			"resolved": "https://registry.npmjs.org/node-releases/-/node-releases-2.0.1.tgz",
			"integrity": "sha512-CqyzN6z7Q6aMeF/ktcMVTzhAHCEpf8SOarwpzpf8pNBY2k5/oM34UHldUwp8VKI7uxct2HxSRdJjBaZeESzcxA==",
			"dev": true
		},
		"normalize-path": {
			"version": "3.0.0",
			"resolved": "https://registry.npmjs.org/normalize-path/-/normalize-path-3.0.0.tgz",
			"integrity": "sha512-6eZs5Ls3WtCisHWp9S2GUy8dqkpGi4BVSz3GaqiE6ezub0512ESztXUwUB6C6IKbQkY2Pnb/mD4WYojCRwcwLA==",
			"dev": true
		},
		"npm-run-path": {
			"version": "4.0.1",
			"resolved": "https://registry.npmjs.org/npm-run-path/-/npm-run-path-4.0.1.tgz",
			"integrity": "sha512-S48WzZW777zhNIrn7gxOlISNAqi9ZC/uQFnRdbeIHhZhCA6UqpkOT8T1G7BvfdgP4Er8gF4sUbaS0i7QvIfCWw==",
			"dev": true,
			"requires": {
				"path-key": "^3.0.0"
			}
		},
		"object-inspect": {
			"version": "1.11.1",
			"resolved": "https://registry.npmjs.org/object-inspect/-/object-inspect-1.11.1.tgz",
			"integrity": "sha512-If7BjFlpkzzBeV1cqgT3OSWT3azyoxDGajR+iGnFBfVV2EWyDyWaZZW2ERDjUaY2QM8i5jI3Sj7mhsM4DDAqWA==",
			"dev": true
		},
		"object-is": {
			"version": "1.1.5",
			"resolved": "https://registry.npmjs.org/object-is/-/object-is-1.1.5.tgz",
			"integrity": "sha512-3cyDsyHgtmi7I7DfSSI2LDp6SK2lwvtbg0p0R1e0RvTqF5ceGx+K2dfSjm1bKDMVCFEDAQvy+o8c6a7VujOddw==",
			"dev": true,
			"requires": {
				"call-bind": "^1.0.2",
				"define-properties": "^1.1.3"
			}
		},
		"object-keys": {
			"version": "1.1.1",
			"resolved": "https://registry.npmjs.org/object-keys/-/object-keys-1.1.1.tgz",
			"integrity": "sha512-NuAESUOUMrlIXOfHKzD6bpPu3tYt3xvjNdRIQ+FeT0lNb4K8WR70CaDxhuNguS2XG+GjkyMwOzsN5ZktImfhLA==",
			"dev": true
		},
		"object.assign": {
			"version": "4.1.2",
			"resolved": "https://registry.npmjs.org/object.assign/-/object.assign-4.1.2.tgz",
			"integrity": "sha512-ixT2L5THXsApyiUPYKmW+2EHpXXe5Ii3M+f4e+aJFAHao5amFRW6J0OO6c/LU8Be47utCx2GL89hxGB6XSmKuQ==",
			"dev": true,
			"requires": {
				"call-bind": "^1.0.0",
				"define-properties": "^1.1.3",
				"has-symbols": "^1.0.1",
				"object-keys": "^1.1.1"
			}
		},
		"once": {
			"version": "1.4.0",
			"resolved": "https://registry.npmjs.org/once/-/once-1.4.0.tgz",
			"integrity": "sha1-WDsap3WWHUsROsF9nFC6753Xa9E=",
			"dev": true,
			"requires": {
				"wrappy": "1"
			}
		},
		"onetime": {
			"version": "5.1.2",
			"resolved": "https://registry.npmjs.org/onetime/-/onetime-5.1.2.tgz",
			"integrity": "sha512-kbpaSSGJTWdAY5KPVeMOKXSrPtr8C8C7wodJbcsd51jRnmD+GZu8Y0VoU6Dm5Z4vWr0Ig/1NKuWRKf7j5aaYSg==",
			"dev": true,
			"requires": {
				"mimic-fn": "^2.1.0"
			}
		},
		"os-browserify": {
			"version": "0.3.0",
			"resolved": "https://registry.npmjs.org/os-browserify/-/os-browserify-0.3.0.tgz",
			"integrity": "sha1-hUNzx/XCMVkU/Jv8a9gjj92h7Cc=",
			"dev": true
		},
		"p-limit": {
			"version": "3.1.0",
			"resolved": "https://registry.npmjs.org/p-limit/-/p-limit-3.1.0.tgz",
			"integrity": "sha512-TYOanM3wGwNGsZN2cVTYPArw454xnXj5qmWF1bEoAc4+cU/ol7GVh7odevjp1FNHduHc3KZMcFduxU5Xc6uJRQ==",
			"dev": true,
			"requires": {
				"yocto-queue": "^0.1.0"
			}
		},
		"p-locate": {
			"version": "5.0.0",
			"resolved": "https://registry.npmjs.org/p-locate/-/p-locate-5.0.0.tgz",
			"integrity": "sha512-LaNjtRWUBY++zB5nE/NwcaoMylSPk+S+ZHNB1TzdbMJMny6dynpAGt7X/tl/QYq3TIeE6nxHppbo2LGymrG5Pw==",
			"dev": true,
			"requires": {
				"p-limit": "^3.0.2"
			}
		},
		"p-try": {
			"version": "2.2.0",
			"resolved": "https://registry.npmjs.org/p-try/-/p-try-2.2.0.tgz",
			"integrity": "sha512-R4nPAVTAU0B9D35/Gk3uJf/7XYbQcyohSKdvAxIRSNghFl4e71hVoGnBNQz9cWaXxO2I10KTC+3jMdvvoKw6dQ==",
			"dev": true
		},
		"parse-asn1": {
			"version": "5.1.6",
			"resolved": "https://registry.npmjs.org/parse-asn1/-/parse-asn1-5.1.6.tgz",
			"integrity": "sha512-RnZRo1EPU6JBnra2vGHj0yhp6ebyjBZpmUCLHWiFhxlzvBCCpAuZ7elsBp1PVAbQN0/04VD/19rfzlBSwLstMw==",
			"dev": true,
			"requires": {
				"asn1.js": "^5.2.0",
				"browserify-aes": "^1.0.0",
				"evp_bytestokey": "^1.0.0",
				"pbkdf2": "^3.0.3",
				"safe-buffer": "^5.1.1"
			}
		},
		"path-browserify": {
			"version": "1.0.1",
			"resolved": "https://registry.npmjs.org/path-browserify/-/path-browserify-1.0.1.tgz",
			"integrity": "sha512-b7uo2UCUOYZcnF/3ID0lulOJi/bafxa1xPe7ZPsammBSpjSWQkjNxlt635YGS2MiR9GjvuXCtz2emr3jbsz98g==",
			"dev": true
		},
		"path-exists": {
			"version": "4.0.0",
			"resolved": "https://registry.npmjs.org/path-exists/-/path-exists-4.0.0.tgz",
			"integrity": "sha512-ak9Qy5Q7jYb2Wwcey5Fpvg2KoAc/ZIhLSLOSBmRmygPsGwkVVt0fZa0qrtMz+m6tJTAHfZQ8FnmB4MG4LWy7/w==",
			"dev": true
		},
		"path-is-absolute": {
			"version": "1.0.1",
			"resolved": "https://registry.npmjs.org/path-is-absolute/-/path-is-absolute-1.0.1.tgz",
			"integrity": "sha1-F0uSaHNVNP+8es5r9TpanhtcX18=",
			"dev": true
		},
		"path-key": {
			"version": "3.1.1",
			"resolved": "https://registry.npmjs.org/path-key/-/path-key-3.1.1.tgz",
			"integrity": "sha512-ojmeN0qd+y0jszEtoY48r0Peq5dwMEkIlCOu6Q5f41lfkswXuKtYrhgoTpLnyIcHm24Uhqx+5Tqm2InSwLhE6Q==",
			"dev": true
		},
		"path-parse": {
			"version": "1.0.7",
			"resolved": "https://registry.npmjs.org/path-parse/-/path-parse-1.0.7.tgz",
			"integrity": "sha512-LDJzPVEEEPR+y48z93A0Ed0yXb8pAByGWo/k5YYdYgpY2/2EsOsksJrq7lOHxryrVOn1ejG6oAp8ahvOIQD8sw==",
			"dev": true
		},
		"pbkdf2": {
			"version": "3.1.2",
			"resolved": "https://registry.npmjs.org/pbkdf2/-/pbkdf2-3.1.2.tgz",
			"integrity": "sha512-iuh7L6jA7JEGu2WxDwtQP1ddOpaJNC4KlDEFfdQajSGgGPNi4OyDc2R7QnbY2bR9QjBVGwgvTdNJZoE7RaxUMA==",
			"dev": true,
			"requires": {
				"create-hash": "^1.1.2",
				"create-hmac": "^1.1.4",
				"ripemd160": "^2.0.1",
				"safe-buffer": "^5.0.1",
				"sha.js": "^2.4.8"
			}
		},
		"picocolors": {
			"version": "1.0.0",
			"resolved": "https://registry.npmjs.org/picocolors/-/picocolors-1.0.0.tgz",
			"integrity": "sha512-1fygroTLlHu66zi26VoTDv8yRgm0Fccecssto+MhsZ0D/DGW2sm8E8AjW7NU5VVTRt5GxbeZ5qBuJr+HyLYkjQ==",
			"dev": true
		},
		"picomatch": {
			"version": "2.3.0",
			"resolved": "https://registry.npmjs.org/picomatch/-/picomatch-2.3.0.tgz",
			"integrity": "sha512-lY1Q/PiJGC2zOv/z391WOTD+Z02bCgsFfvxoXXf6h7kv9o+WmsmzYqrAwY63sNgOxE4xEdq0WyUnXfKeBrSvYw==",
			"dev": true
		},
		"pkg-dir": {
			"version": "4.2.0",
			"resolved": "https://registry.npmjs.org/pkg-dir/-/pkg-dir-4.2.0.tgz",
			"integrity": "sha512-HRDzbaKjC+AOWVXxAU/x54COGeIv9eb+6CkDSQoNTt4XyWoIJvuPsXizxu/Fr23EiekbtZwmh1IcIG/l/a10GQ==",
			"dev": true,
			"requires": {
				"find-up": "^4.0.0"
			},
			"dependencies": {
				"find-up": {
					"version": "4.1.0",
					"resolved": "https://registry.npmjs.org/find-up/-/find-up-4.1.0.tgz",
					"integrity": "sha512-PpOwAdQ/YlXQ2vj8a3h8IipDuYRi3wceVQQGYWxNINccq40Anw7BlsEXCMbt1Zt+OLA6Fq9suIpIWD0OsnISlw==",
					"dev": true,
					"requires": {
						"locate-path": "^5.0.0",
						"path-exists": "^4.0.0"
					}
				},
				"locate-path": {
					"version": "5.0.0",
					"resolved": "https://registry.npmjs.org/locate-path/-/locate-path-5.0.0.tgz",
					"integrity": "sha512-t7hw9pI+WvuwNJXwk5zVHpyhIqzg2qTlklJOf0mVxGSbe3Fp2VieZcduNYjaLDoy6p9uGpQEGWG87WpMKlNq8g==",
					"dev": true,
					"requires": {
						"p-locate": "^4.1.0"
					}
				},
				"p-limit": {
					"version": "2.3.0",
					"resolved": "https://registry.npmjs.org/p-limit/-/p-limit-2.3.0.tgz",
					"integrity": "sha512-//88mFWSJx8lxCzwdAABTJL2MyWB12+eIY7MDL2SqLmAkeKU9qxRvWuSyTjm3FUmpBEMuFfckAIqEaVGUDxb6w==",
					"dev": true,
					"requires": {
						"p-try": "^2.0.0"
					}
				},
				"p-locate": {
					"version": "4.1.0",
					"resolved": "https://registry.npmjs.org/p-locate/-/p-locate-4.1.0.tgz",
					"integrity": "sha512-R79ZZ/0wAxKGu3oYMlz8jy/kbhsNrS7SKZ7PxEHBgJ5+F2mtFW2fK2cOtBh1cHYkQsbzFV7I+EoRKe6Yt0oK7A==",
					"dev": true,
					"requires": {
						"p-limit": "^2.2.0"
					}
				}
			}
		},
		"process": {
			"version": "0.11.10",
			"resolved": "https://registry.npmjs.org/process/-/process-0.11.10.tgz",
			"integrity": "sha1-czIwDoQBYb2j5podHZGn1LwW8YI=",
			"dev": true
		},
		"public-encrypt": {
			"version": "4.0.3",
			"resolved": "https://registry.npmjs.org/public-encrypt/-/public-encrypt-4.0.3.tgz",
			"integrity": "sha512-zVpa8oKZSz5bTMTFClc1fQOnyyEzpl5ozpi1B5YcvBrdohMjH2rfsBtyXcuNuwjsDIXmBYlF2N5FlJYhR29t8Q==",
			"dev": true,
			"requires": {
				"bn.js": "^4.1.0",
				"browserify-rsa": "^4.0.0",
				"create-hash": "^1.1.0",
				"parse-asn1": "^5.0.0",
				"randombytes": "^2.0.1",
				"safe-buffer": "^5.1.2"
			}
		},
		"punycode": {
			"version": "2.1.1",
			"resolved": "https://registry.npmjs.org/punycode/-/punycode-2.1.1.tgz",
			"integrity": "sha512-XRsRjdf+j5ml+y/6GKHPZbrF/8p2Yga0JPtdqTIY2Xe5ohJPD9saDJJLPvp9+NSBprVvevdXZybnj2cv8OEd0A==",
			"dev": true
		},
		"queue-microtask": {
			"version": "1.2.3",
			"resolved": "https://registry.npmjs.org/queue-microtask/-/queue-microtask-1.2.3.tgz",
			"integrity": "sha512-NuaNSa6flKT5JaSYQzJok04JzTL1CA6aGhv5rfLW3PgqA+M2ChpZQnAC8h8i4ZFkBS8X5RqkDBHA7r4hej3K9A=="
		},
		"queue-tick": {
			"version": "1.0.0",
			"resolved": "https://registry.npmjs.org/queue-tick/-/queue-tick-1.0.0.tgz",
			"integrity": "sha512-ULWhjjE8BmiICGn3G8+1L9wFpERNxkf8ysxkAer4+TFdRefDaXOCV5m92aMB9FtBVmn/8sETXLXY6BfW7hyaWQ=="
		},
		"randombytes": {
			"version": "2.1.0",
			"resolved": "https://registry.npmjs.org/randombytes/-/randombytes-2.1.0.tgz",
			"integrity": "sha512-vYl3iOX+4CKUWuxGi9Ukhie6fsqXqS9FE2Zaic4tNFD2N2QQaXOMFbuKK4QmDHC0JO6B1Zp41J0LpT0oR68amQ==",
			"dev": true,
			"requires": {
				"safe-buffer": "^5.1.0"
			}
		},
		"randomfill": {
			"version": "1.0.4",
			"resolved": "https://registry.npmjs.org/randomfill/-/randomfill-1.0.4.tgz",
			"integrity": "sha512-87lcbR8+MhcWcUiQ+9e+Rwx8MyR2P7qnt15ynUlbm3TU/fjbgz4GsvfSUDTemtCCtVCqb4ZcEFlyPNTh9bBTLw==",
			"dev": true,
			"requires": {
				"randombytes": "^2.0.5",
				"safe-buffer": "^5.1.0"
			}
		},
		"readable-stream": {
			"version": "3.6.0",
			"resolved": "https://registry.npmjs.org/readable-stream/-/readable-stream-3.6.0.tgz",
			"integrity": "sha512-BViHy7LKeTz4oNnkcLJ+lVSL6vpiFeX6/d3oSH8zCW7UxP2onchk+vTGB143xuFjHS3deTgkKoXXymXqymiIdA==",
			"dev": true,
			"requires": {
				"inherits": "^2.0.3",
				"string_decoder": "^1.1.1",
				"util-deprecate": "^1.0.1"
			}
		},
		"readdirp": {
			"version": "3.6.0",
			"resolved": "https://registry.npmjs.org/readdirp/-/readdirp-3.6.0.tgz",
			"integrity": "sha512-hOS089on8RduqdbhvQ5Z37A0ESjsqz6qnRcffsMU3495FuTdqSm+7bhJ29JvIOsBDEEnan5DPu9t3To9VRlMzA==",
			"dev": true,
			"requires": {
				"picomatch": "^2.2.1"
			}
		},
		"rechoir": {
			"version": "0.7.1",
			"resolved": "https://registry.npmjs.org/rechoir/-/rechoir-0.7.1.tgz",
			"integrity": "sha512-/njmZ8s1wVeR6pjTZ+0nCnv8SpZNRMT2D1RLOJQESlYFDBvwpTA4KWJpZ+sBJ4+vhjILRcK7JIFdGCdxEAAitg==",
			"dev": true,
			"requires": {
				"resolve": "^1.9.0"
			}
		},
		"require-directory": {
			"version": "2.1.1",
			"resolved": "https://registry.npmjs.org/require-directory/-/require-directory-2.1.1.tgz",
			"integrity": "sha1-jGStX9MNqxyXbiNE/+f3kqam30I=",
			"dev": true
		},
		"resolve": {
			"version": "1.20.0",
			"resolved": "https://registry.npmjs.org/resolve/-/resolve-1.20.0.tgz",
			"integrity": "sha512-wENBPt4ySzg4ybFQW2TT1zMQucPK95HSh/nq2CFTZVOGut2+pQvSsgtda4d26YrYcr067wjbmzOG8byDPBX63A==",
			"dev": true,
			"requires": {
				"is-core-module": "^2.2.0",
				"path-parse": "^1.0.6"
			}
		},
		"resolve-cwd": {
			"version": "3.0.0",
			"resolved": "https://registry.npmjs.org/resolve-cwd/-/resolve-cwd-3.0.0.tgz",
			"integrity": "sha512-OrZaX2Mb+rJCpH/6CpSqt9xFVpN++x01XnN2ie9g6P5/3xelLAkXWVADpdz1IHD/KFfEXyE6V0U01OQ3UO2rEg==",
			"dev": true,
			"requires": {
				"resolve-from": "^5.0.0"
			}
		},
		"resolve-from": {
			"version": "5.0.0",
			"resolved": "https://registry.npmjs.org/resolve-from/-/resolve-from-5.0.0.tgz",
			"integrity": "sha512-qYg9KP24dD5qka9J47d0aVky0N+b4fTU89LN9iDnjB5waksiC49rvMB0PrUJQGoTmH50XPiqOvAjDfaijGxYZw==",
			"dev": true
		},
		"ripemd160": {
			"version": "2.0.2",
			"resolved": "https://registry.npmjs.org/ripemd160/-/ripemd160-2.0.2.tgz",
			"integrity": "sha512-ii4iagi25WusVoiC4B4lq7pbXfAp3D9v5CwfkY33vffw2+pkDjY1D8GaN7spsxvCSx8dkPqOZCEZyfxcmJG2IA==",
			"dev": true,
			"requires": {
				"hash-base": "^3.0.0",
				"inherits": "^2.0.1"
			}
		},
		"safe-buffer": {
			"version": "5.2.1",
			"resolved": "https://registry.npmjs.org/safe-buffer/-/safe-buffer-5.2.1.tgz",
			"integrity": "sha512-rp3So07KcdmmKbGvgaNxQSJr7bGVSVk5S9Eq1F+ppbRo70+YeaDxkw5Dd8NPN+GD6bjnYm2VuPuCXmpuYvmCXQ==",
			"dev": true
		},
		"safer-buffer": {
			"version": "2.1.2",
			"resolved": "https://registry.npmjs.org/safer-buffer/-/safer-buffer-2.1.2.tgz",
			"integrity": "sha512-YZo3K82SD7Riyi0E1EQPojLz7kpepnSQI9IyPbHHg1XXXevb5dJI7tpyN2ADxGcQbHG7vcyRHk0cbwqcQriUtg==",
			"dev": true
		},
		"schema-utils": {
			"version": "3.1.1",
			"resolved": "https://registry.npmjs.org/schema-utils/-/schema-utils-3.1.1.tgz",
			"integrity": "sha512-Y5PQxS4ITlC+EahLuXaY86TXfR7Dc5lw294alXOq86JAHCihAIZfqv8nNCWvaEJvaC51uN9hbLGeV0cFBdH+Fw==",
			"dev": true,
			"requires": {
				"@types/json-schema": "^7.0.8",
				"ajv": "^6.12.5",
				"ajv-keywords": "^3.5.2"
			}
		},
		"scrypt-js": {
			"version": "3.0.1",
			"resolved": "https://registry.npmjs.org/scrypt-js/-/scrypt-js-3.0.1.tgz",
			"integrity": "sha512-cdwTTnqPu0Hyvf5in5asVdZocVDTNRmR7XEcJuIzMjJeSHybHl7vpB66AzwTaIg6CLSbtjcxc8fqcySfnTkccA==",
			"dev": true
		},
		"secp256k1": {
			"version": "4.0.2",
			"resolved": "https://registry.npmjs.org/secp256k1/-/secp256k1-4.0.2.tgz",
			"integrity": "sha512-UDar4sKvWAksIlfX3xIaQReADn+WFnHvbVujpcbr+9Sf/69odMwy2MUsz5CKLQgX9nsIyrjuxL2imVyoNHa3fg==",
			"requires": {
				"elliptic": "^6.5.2",
				"node-addon-api": "^2.0.0",
				"node-gyp-build": "^4.2.0"
			}
		},
		"semver": {
			"version": "7.3.5",
			"resolved": "https://registry.npmjs.org/semver/-/semver-7.3.5.tgz",
			"integrity": "sha512-PoeGJYh8HK4BTO/a9Tf6ZG3veo/A7ZVsYrSA6J8ny9nb3B1VrpkuN+z9OE5wfE5p6H4LchYZsegiQgbJD94ZFQ==",
			"dev": true,
			"requires": {
				"lru-cache": "^6.0.0"
			}
		},
		"serialize-javascript": {
			"version": "6.0.0",
			"resolved": "https://registry.npmjs.org/serialize-javascript/-/serialize-javascript-6.0.0.tgz",
			"integrity": "sha512-Qr3TosvguFt8ePWqsvRfrKyQXIiW+nGbYpy8XK24NQHE83caxWt+mIymTT19DGFbNWNLfEwsrkSmN64lVWB9ag==",
			"dev": true,
			"requires": {
				"randombytes": "^2.1.0"
			}
		},
		"sha.js": {
			"version": "2.4.11",
			"resolved": "https://registry.npmjs.org/sha.js/-/sha.js-2.4.11.tgz",
			"integrity": "sha512-QMEp5B7cftE7APOjk5Y6xgrbWu+WkLVQwk8JNjZ8nKRciZaByEW6MubieAiToS7+dwvrjGhH8jRXz3MVd0AYqQ==",
			"dev": true,
			"requires": {
				"inherits": "^2.0.1",
				"safe-buffer": "^5.0.1"
			}
		},
		"shallow-clone": {
			"version": "3.0.1",
			"resolved": "https://registry.npmjs.org/shallow-clone/-/shallow-clone-3.0.1.tgz",
			"integrity": "sha512-/6KqX+GVUdqPuPPd2LxDDxzX6CAbjJehAAOKlNpqqUpAqPM6HeL8f+o3a+JsyGjn2lv0WY8UsTgUJjU9Ok55NA==",
			"dev": true,
			"requires": {
				"kind-of": "^6.0.2"
			}
		},
		"shebang-command": {
			"version": "2.0.0",
			"resolved": "https://registry.npmjs.org/shebang-command/-/shebang-command-2.0.0.tgz",
			"integrity": "sha512-kHxr2zZpYtdmrN1qDjrrX/Z1rR1kG8Dx+gkpK1G4eXmvXswmcE1hTWBWYUzlraYw1/yZp6YuDY77YtvbN0dmDA==",
			"dev": true,
			"requires": {
				"shebang-regex": "^3.0.0"
			}
		},
		"shebang-loader": {
			"version": "0.0.1",
			"resolved": "https://registry.npmjs.org/shebang-loader/-/shebang-loader-0.0.1.tgz",
			"integrity": "sha1-pAAEldRMzu++xjQ157FphWn6Uuw=",
			"dev": true
		},
		"shebang-regex": {
			"version": "3.0.0",
			"resolved": "https://registry.npmjs.org/shebang-regex/-/shebang-regex-3.0.0.tgz",
			"integrity": "sha512-7++dFhtcx3353uBaq8DDR4NuxBetBzC7ZQOhmTQInHEd6bSrXdiEyzCvG07Z44UYdLShWUyXt5M/yhz8ekcb1A==",
			"dev": true
		},
		"shelljs": {
			"version": "0.8.4",
			"resolved": "https://registry.npmjs.org/shelljs/-/shelljs-0.8.4.tgz",
			"integrity": "sha512-7gk3UZ9kOfPLIAbslLzyWeGiEqx9e3rxwZM0KE6EL8GlGwjym9Mrlx5/p33bWTu9YG6vcS4MBxYZDHYr5lr8BQ==",
			"dev": true,
			"requires": {
				"glob": "^7.0.0",
				"interpret": "^1.0.0",
				"rechoir": "^0.6.2"
			},
			"dependencies": {
				"rechoir": {
					"version": "0.6.2",
					"resolved": "https://registry.npmjs.org/rechoir/-/rechoir-0.6.2.tgz",
					"integrity": "sha1-hSBLVNuoLVdC4oyWdW70OvUOM4Q=",
					"dev": true,
					"requires": {
						"resolve": "^1.1.6"
					}
				}
			}
		},
		"shx": {
			"version": "0.3.3",
			"resolved": "https://registry.npmjs.org/shx/-/shx-0.3.3.tgz",
			"integrity": "sha512-nZJ3HFWVoTSyyB+evEKjJ1STiixGztlqwKLTUNV5KqMWtGey9fTd4KU1gdZ1X9BV6215pswQ/Jew9NsuS/fNDA==",
			"dev": true,
			"requires": {
				"minimist": "^1.2.3",
				"shelljs": "^0.8.4"
			}
		},
		"side-channel": {
			"version": "1.0.4",
			"resolved": "https://registry.npmjs.org/side-channel/-/side-channel-1.0.4.tgz",
			"integrity": "sha512-q5XPytqFEIKHkGdiMIrY10mvLRvnQh42/+GoBlFW3b2LXLE2xxJpZFdm94we0BaoV3RwJyGqg5wS7epxTv0Zvw==",
			"dev": true,
			"requires": {
				"call-bind": "^1.0.0",
				"get-intrinsic": "^1.0.2",
				"object-inspect": "^1.9.0"
			}
		},
		"signal-exit": {
			"version": "3.0.6",
			"resolved": "https://registry.npmjs.org/signal-exit/-/signal-exit-3.0.6.tgz",
			"integrity": "sha512-sDl4qMFpijcGw22U5w63KmD3cZJfBuFlVNbVMKje2keoKML7X2UzWbc4XrmEbDwg0NXJc3yv4/ox7b+JWb57kQ==",
			"dev": true
		},
		"source-map": {
			"version": "0.6.1",
			"resolved": "https://registry.npmjs.org/source-map/-/source-map-0.6.1.tgz",
			"integrity": "sha512-UjgapumWlbMhkBgzT7Ykc5YXUT46F0iKu8SGXq0bcwP5dz/h0Plj6enJqjz1Zbq2l5WaqYnrVbwWOWMyF3F47g==",
			"dev": true
		},
		"source-map-support": {
			"version": "0.5.21",
			"resolved": "https://registry.npmjs.org/source-map-support/-/source-map-support-0.5.21.tgz",
			"integrity": "sha512-uBHU3L3czsIyYXKX88fdrGovxdSCoTGDRZ6SYXtSRxLZUzHg5P/66Ht6uoUlHu9EZod+inXhKo3qQgwXUT/y1w==",
			"dev": true,
			"requires": {
				"buffer-from": "^1.0.0",
				"source-map": "^0.6.0"
			}
		},
		"sprintf-js": {
			"version": "1.0.3",
			"resolved": "https://registry.npmjs.org/sprintf-js/-/sprintf-js-1.0.3.tgz",
			"integrity": "sha1-BOaSb2YolTVPPdAVIDYzuFcpfiw=",
			"dev": true
		},
		"stream-browserify": {
			"version": "3.0.0",
			"resolved": "https://registry.npmjs.org/stream-browserify/-/stream-browserify-3.0.0.tgz",
			"integrity": "sha512-H73RAHsVBapbim0tU2JwwOiXUj+fikfiaoYAKHF3VJfA0pe2BCzkhAHBlLG6REzE+2WNZcxOXjK7lkso+9euLA==",
			"dev": true,
			"requires": {
				"inherits": "~2.0.4",
				"readable-stream": "^3.5.0"
			}
		},
		"string-argv": {
			"version": "0.3.1",
			"resolved": "https://registry.npmjs.org/string-argv/-/string-argv-0.3.1.tgz",
			"integrity": "sha512-a1uQGz7IyVy9YwhqjZIZu1c8JO8dNIe20xBmSS6qu9kv++k3JGzCVmprbNN5Kn+BgzD5E7YYwg1CcjuJMRNsvg==",
			"dev": true
		},
		"string-width": {
			"version": "4.2.3",
			"resolved": "https://registry.npmjs.org/string-width/-/string-width-4.2.3.tgz",
			"integrity": "sha512-wKyQRQpjJ0sIp62ErSZdGsjMJWsap5oRNihHhu6G7JVO/9jIB6UyevL+tXuOqrng8j/cxKTWyWUwvSTriiZz/g==",
			"dev": true,
			"requires": {
				"emoji-regex": "^8.0.0",
				"is-fullwidth-code-point": "^3.0.0",
				"strip-ansi": "^6.0.1"
			}
		},
		"string.prototype.trimend": {
			"version": "1.0.4",
			"resolved": "https://registry.npmjs.org/string.prototype.trimend/-/string.prototype.trimend-1.0.4.tgz",
			"integrity": "sha512-y9xCjw1P23Awk8EvTpcyL2NIr1j7wJ39f+k6lvRnSMz+mz9CGz9NYPelDk42kOz6+ql8xjfK8oYzy3jAP5QU5A==",
			"dev": true,
			"requires": {
				"call-bind": "^1.0.2",
				"define-properties": "^1.1.3"
			}
		},
		"string.prototype.trimstart": {
			"version": "1.0.4",
			"resolved": "https://registry.npmjs.org/string.prototype.trimstart/-/string.prototype.trimstart-1.0.4.tgz",
			"integrity": "sha512-jh6e984OBfvxS50tdY2nRZnoC5/mLFKOREQfw8t5yytkoUsJRNxvI/E39qu1sD0OtWI3OC0XgKSmcWwziwYuZw==",
			"dev": true,
			"requires": {
				"call-bind": "^1.0.2",
				"define-properties": "^1.1.3"
			}
		},
		"string_decoder": {
			"version": "1.3.0",
			"resolved": "https://registry.npmjs.org/string_decoder/-/string_decoder-1.3.0.tgz",
			"integrity": "sha512-hkRX8U1WjJFd8LsDJ2yQ/wWWxaopEsABU1XfkM8A+j0+85JAGppt16cr1Whg6KIbb4okU6Mql6BOj+uup/wKeA==",
			"dev": true,
			"requires": {
				"safe-buffer": "~5.2.0"
			}
		},
		"strip-ansi": {
			"version": "6.0.1",
			"resolved": "https://registry.npmjs.org/strip-ansi/-/strip-ansi-6.0.1.tgz",
			"integrity": "sha512-Y38VPSHcqkFrCpFnQ9vuSXmquuv5oXOKpGeT6aGrr3o3Gc9AlVa6JBfUSOCnbxGGZF+/0ooI7KrPuUSztUdU5A==",
			"dev": true,
			"requires": {
				"ansi-regex": "^5.0.1"
			}
		},
		"strip-final-newline": {
			"version": "2.0.0",
			"resolved": "https://registry.npmjs.org/strip-final-newline/-/strip-final-newline-2.0.0.tgz",
			"integrity": "sha512-BrpvfNAE3dcvq7ll3xVumzjKjZQ5tI1sEUIKr3Uoks0XUl45St3FlatVqef9prk4jRDzhW6WZg+3bk93y6pLjA==",
			"dev": true
		},
		"strip-json-comments": {
			"version": "3.1.1",
			"resolved": "https://registry.npmjs.org/strip-json-comments/-/strip-json-comments-3.1.1.tgz",
			"integrity": "sha512-6fPc+R4ihwqP6N/aIv2f1gMH8lOVtWQHoqC4yK6oSDVVocumAsfCqjkXnqiYMhmMwS/mEHLp7Vehlt3ql6lEig==",
			"dev": true
		},
		"supports-color": {
			"version": "8.1.1",
			"resolved": "https://registry.npmjs.org/supports-color/-/supports-color-8.1.1.tgz",
			"integrity": "sha512-MpUEN2OodtUzxvKQl72cUF7RQ5EiHsGvSsVG0ia9c5RbWGL2CI4C7EpPS8UTBIplnlzZiNuV56w+FuNxy3ty2Q==",
			"dev": true,
			"requires": {
				"has-flag": "^4.0.0"
			}
		},
		"tapable": {
			"version": "2.2.1",
			"resolved": "https://registry.npmjs.org/tapable/-/tapable-2.2.1.tgz",
			"integrity": "sha512-GNzQvQTOIP6RyTfE2Qxb8ZVlNmw0n88vp1szwWRimP02mnTsx3Wtn5qRdqY9w2XduFNUgvOwhNnQsjwCp+kqaQ==",
			"dev": true
		},
		"terser": {
			"version": "5.10.0",
			"resolved": "https://registry.npmjs.org/terser/-/terser-5.10.0.tgz",
			"integrity": "sha512-AMmF99DMfEDiRJfxfY5jj5wNH/bYO09cniSqhfoyxc8sFoYIgkJy86G04UoZU5VjlpnplVu0K6Tx6E9b5+DlHA==",
			"dev": true,
			"requires": {
				"commander": "^2.20.0",
				"source-map": "~0.7.2",
				"source-map-support": "~0.5.20"
			},
			"dependencies": {
				"source-map": {
					"version": "0.7.3",
					"resolved": "https://registry.npmjs.org/source-map/-/source-map-0.7.3.tgz",
					"integrity": "sha512-CkCj6giN3S+n9qrYiBTX5gystlENnRW5jZeNLHpe6aue+SrHcG5VYwujhW9s4dY31mEGsxBDrHR6oI69fTXsaQ==",
					"dev": true
				}
			}
		},
		"terser-webpack-plugin": {
			"version": "5.2.5",
			"resolved": "https://registry.npmjs.org/terser-webpack-plugin/-/terser-webpack-plugin-5.2.5.tgz",
			"integrity": "sha512-3luOVHku5l0QBeYS8r4CdHYWEGMmIj3H1U64jgkdZzECcSOJAyJ9TjuqcQZvw1Y+4AOBN9SeYJPJmFn2cM4/2g==",
			"dev": true,
			"requires": {
				"jest-worker": "^27.0.6",
				"schema-utils": "^3.1.1",
				"serialize-javascript": "^6.0.0",
				"source-map": "^0.6.1",
				"terser": "^5.7.2"
			}
		},
		"timsort": {
			"version": "0.3.0",
			"resolved": "https://registry.npmjs.org/timsort/-/timsort-0.3.0.tgz",
			"integrity": "sha1-QFQRqOfmM5/mTbmiNN4R3DHgK9Q=",
			"dev": true
		},
		"to-regex-range": {
			"version": "5.0.1",
			"resolved": "https://registry.npmjs.org/to-regex-range/-/to-regex-range-5.0.1.tgz",
			"integrity": "sha512-65P7iz6X5yEr1cwcgvQxbbIw7Uk3gOy5dIdtZ4rDveLqhrdJP+Li/Hx6tyK0NEb+2GCyneCMJiGqrADCSNk8sQ==",
			"dev": true,
			"requires": {
				"is-number": "^7.0.0"
			}
		},
		"ts-loader": {
			"version": "9.2.6",
			"resolved": "https://registry.npmjs.org/ts-loader/-/ts-loader-9.2.6.tgz",
			"integrity": "sha512-QMTC4UFzHmu9wU2VHZEmWWE9cUajjfcdcws+Gh7FhiO+Dy0RnR1bNz0YCHqhI0yRowCE9arVnNxYHqELOy9Hjw==",
			"dev": true,
			"requires": {
				"chalk": "^4.1.0",
				"enhanced-resolve": "^5.0.0",
				"micromatch": "^4.0.0",
				"semver": "^7.3.4"
			}
		},
		"ts-node": {
			"version": "10.4.0",
			"resolved": "https://registry.npmjs.org/ts-node/-/ts-node-10.4.0.tgz",
			"integrity": "sha512-g0FlPvvCXSIO1JDF6S232P5jPYqBkRL9qly81ZgAOSU7rwI0stphCgd2kLiCrU9DjQCrJMWEqcNSjQL02s6d8A==",
			"dev": true,
			"requires": {
				"@cspotcode/source-map-support": "0.7.0",
				"@tsconfig/node10": "^1.0.7",
				"@tsconfig/node12": "^1.0.7",
				"@tsconfig/node14": "^1.0.0",
				"@tsconfig/node16": "^1.0.2",
				"acorn": "^8.4.1",
				"acorn-walk": "^8.1.1",
				"arg": "^4.1.0",
				"create-require": "^1.1.0",
				"diff": "^4.0.1",
				"make-error": "^1.1.1",
				"yn": "3.1.1"
			},
			"dependencies": {
				"diff": {
					"version": "4.0.2",
					"resolved": "https://registry.npmjs.org/diff/-/diff-4.0.2.tgz",
					"integrity": "sha512-58lmxKSA4BNyLz+HHMUzlOEpg09FV+ev6ZMe3vJihgdxzgcwZ8VoEEPmALCZG9LmqfVoNMMKpttIYTVG6uDY7A==",
					"dev": true
				}
			}
		},
		"typescript": {
			"version": "4.5.4",
			"resolved": "https://registry.npmjs.org/typescript/-/typescript-4.5.4.tgz",
			"integrity": "sha512-VgYs2A2QIRuGphtzFV7aQJduJ2gyfTljngLzjpfW9FoYZF6xuw1W0vW9ghCKLfcWrCFxK81CSGRAvS1pn4fIUg==",
			"dev": true
		},
		"unbox-primitive": {
			"version": "1.0.1",
			"resolved": "https://registry.npmjs.org/unbox-primitive/-/unbox-primitive-1.0.1.tgz",
			"integrity": "sha512-tZU/3NqK3dA5gpE1KtyiJUrEB0lxnGkMFHptJ7q6ewdZ8s12QrODwNbhIJStmJkd1QDXa1NRA8aF2A1zk/Ypyw==",
			"dev": true,
			"requires": {
				"function-bind": "^1.1.1",
				"has-bigints": "^1.0.1",
				"has-symbols": "^1.0.2",
				"which-boxed-primitive": "^1.0.2"
			}
		},
		"universalify": {
			"version": "0.1.2",
			"resolved": "https://registry.npmjs.org/universalify/-/universalify-0.1.2.tgz",
			"integrity": "sha512-rBJeI5CXAlmy1pV+617WB9J63U6XcazHHF2f2dbJix4XzpUF0RS3Zbj0FGIOCAva5P/d/GBOYaACQ1w+0azUkg==",
			"dev": true
		},
		"uri-js": {
			"version": "4.4.1",
			"resolved": "https://registry.npmjs.org/uri-js/-/uri-js-4.4.1.tgz",
			"integrity": "sha512-7rKUyy33Q1yc98pQ1DAmLtwX109F7TIfWlW1Ydo8Wl1ii1SeHieeh0HHfPeL2fMXK6z0s8ecKs9frCuLJvndBg==",
			"dev": true,
			"requires": {
				"punycode": "^2.1.0"
			}
		},
		"utf-8-validate": {
			"version": "5.0.7",
			"resolved": "https://registry.npmjs.org/utf-8-validate/-/utf-8-validate-5.0.7.tgz",
			"integrity": "sha512-vLt1O5Pp+flcArHGIyKEQq883nBt8nN8tVBcoL0qUXj2XT1n7p70yGIq2VK98I5FdZ1YHc0wk/koOnHjnXWk1Q==",
			"optional": true,
			"requires": {
				"node-gyp-build": "^4.3.0"
			}
		},
		"util": {
			"version": "0.12.4",
			"resolved": "https://registry.npmjs.org/util/-/util-0.12.4.tgz",
			"integrity": "sha512-bxZ9qtSlGUWSOy9Qa9Xgk11kSslpuZwaxCg4sNIDj6FLucDab2JxnHwyNTCpHMtK1MjoQiWQ6DiUMZYbSrO+Sw==",
			"dev": true,
			"requires": {
				"inherits": "^2.0.3",
				"is-arguments": "^1.0.4",
				"is-generator-function": "^1.0.7",
				"is-typed-array": "^1.1.3",
				"safe-buffer": "^5.1.2",
				"which-typed-array": "^1.1.2"
			}
		},
		"util-deprecate": {
			"version": "1.0.2",
			"resolved": "https://registry.npmjs.org/util-deprecate/-/util-deprecate-1.0.2.tgz",
			"integrity": "sha1-RQ1Nyfpw3nMnYvvS1KKJgUGaDM8=",
			"dev": true
		},
		"validator": {
			"version": "13.7.0",
			"resolved": "https://registry.npmjs.org/validator/-/validator-13.7.0.tgz",
			"integrity": "sha512-nYXQLCBkpJ8X6ltALua9dRrZDHVYxjJ1wgskNt1lH9fzGjs3tgojGSCBjmEPwkWS1y29+DrizMTW19Pr9uB2nw==",
			"dev": true
		},
		"watchpack": {
			"version": "2.3.1",
			"resolved": "https://registry.npmjs.org/watchpack/-/watchpack-2.3.1.tgz",
			"integrity": "sha512-x0t0JuydIo8qCNctdDrn1OzH/qDzk2+rdCOC3YzumZ42fiMqmQ7T3xQurykYMhYfHaPHTp4ZxAx2NfUo1K6QaA==",
			"dev": true,
			"requires": {
				"glob-to-regexp": "^0.4.1",
				"graceful-fs": "^4.1.2"
			}
		},
		"webpack": {
			"version": "5.65.0",
			"resolved": "https://registry.npmjs.org/webpack/-/webpack-5.65.0.tgz",
			"integrity": "sha512-Q5or2o6EKs7+oKmJo7LaqZaMOlDWQse9Tm5l1WAfU/ujLGN5Pb0SqGeVkN/4bpPmEqEP5RnVhiqsOtWtUVwGRw==",
			"dev": true,
			"requires": {
				"@types/eslint-scope": "^3.7.0",
				"@types/estree": "^0.0.50",
				"@webassemblyjs/ast": "1.11.1",
				"@webassemblyjs/wasm-edit": "1.11.1",
				"@webassemblyjs/wasm-parser": "1.11.1",
				"acorn": "^8.4.1",
				"acorn-import-assertions": "^1.7.6",
				"browserslist": "^4.14.5",
				"chrome-trace-event": "^1.0.2",
				"enhanced-resolve": "^5.8.3",
				"es-module-lexer": "^0.9.0",
				"eslint-scope": "5.1.1",
				"events": "^3.2.0",
				"glob-to-regexp": "^0.4.1",
				"graceful-fs": "^4.2.4",
				"json-parse-better-errors": "^1.0.2",
				"loader-runner": "^4.2.0",
				"mime-types": "^2.1.27",
				"neo-async": "^2.6.2",
				"schema-utils": "^3.1.0",
				"tapable": "^2.1.1",
				"terser-webpack-plugin": "^5.1.3",
				"watchpack": "^2.3.1",
				"webpack-sources": "^3.2.2"
			}
		},
		"webpack-cli": {
			"version": "4.9.1",
			"resolved": "https://registry.npmjs.org/webpack-cli/-/webpack-cli-4.9.1.tgz",
			"integrity": "sha512-JYRFVuyFpzDxMDB+v/nanUdQYcZtqFPGzmlW4s+UkPMFhSpfRNmf1z4AwYcHJVdvEFAM7FFCQdNTpsBYhDLusQ==",
			"dev": true,
			"requires": {
				"@discoveryjs/json-ext": "^0.5.0",
				"@webpack-cli/configtest": "^1.1.0",
				"@webpack-cli/info": "^1.4.0",
				"@webpack-cli/serve": "^1.6.0",
				"colorette": "^2.0.14",
				"commander": "^7.0.0",
				"execa": "^5.0.0",
				"fastest-levenshtein": "^1.0.12",
				"import-local": "^3.0.2",
				"interpret": "^2.2.0",
				"rechoir": "^0.7.0",
				"webpack-merge": "^5.7.3"
			},
			"dependencies": {
				"commander": {
					"version": "7.2.0",
					"resolved": "https://registry.npmjs.org/commander/-/commander-7.2.0.tgz",
					"integrity": "sha512-QrWXB+ZQSVPmIWIhtEO9H+gwHaMGYiF5ChvoJ+K9ZGHG/sVsa6yiesAD1GC/x46sET00Xlwo1u49RVVVzvcSkw==",
					"dev": true
				},
				"interpret": {
					"version": "2.2.0",
					"resolved": "https://registry.npmjs.org/interpret/-/interpret-2.2.0.tgz",
					"integrity": "sha512-Ju0Bz/cEia55xDwUWEa8+olFpCiQoypjnQySseKtmjNrnps3P+xfpUmGr90T7yjlVJmOtybRvPXhKMbHr+fWnw==",
					"dev": true
				}
			}
		},
		"webpack-merge": {
			"version": "5.8.0",
			"resolved": "https://registry.npmjs.org/webpack-merge/-/webpack-merge-5.8.0.tgz",
			"integrity": "sha512-/SaI7xY0831XwP6kzuwhKWVKDP9t1QY1h65lAFLbZqMPIuYcD9QAW4u9STIbU9kaJbPBB/geU/gLr1wDjOhQ+Q==",
			"dev": true,
			"requires": {
				"clone-deep": "^4.0.1",
				"wildcard": "^2.0.0"
			}
		},
		"webpack-sources": {
			"version": "3.2.2",
			"resolved": "https://registry.npmjs.org/webpack-sources/-/webpack-sources-3.2.2.tgz",
			"integrity": "sha512-cp5qdmHnu5T8wRg2G3vZZHoJPN14aqQ89SyQ11NpGH5zEMDCclt49rzo+MaRazk7/UeILhAI+/sEtcM+7Fr0nw==",
			"dev": true
		},
		"which": {
			"version": "2.0.2",
			"resolved": "https://registry.npmjs.org/which/-/which-2.0.2.tgz",
			"integrity": "sha512-BLI3Tl1TW3Pvl70l3yq3Y64i+awpwXqsGBYWkkqMtnbXgrMD+yj7rhW0kuEDxzJaYXGjEW5ogapKNMEKNMjibA==",
			"dev": true,
			"requires": {
				"isexe": "^2.0.0"
			}
		},
		"which-boxed-primitive": {
			"version": "1.0.2",
			"resolved": "https://registry.npmjs.org/which-boxed-primitive/-/which-boxed-primitive-1.0.2.tgz",
			"integrity": "sha512-bwZdv0AKLpplFY2KZRX6TvyuN7ojjr7lwkg6ml0roIy9YeuSr7JS372qlNW18UQYzgYK9ziGcerWqZOmEn9VNg==",
			"dev": true,
			"requires": {
				"is-bigint": "^1.0.1",
				"is-boolean-object": "^1.1.0",
				"is-number-object": "^1.0.4",
				"is-string": "^1.0.5",
				"is-symbol": "^1.0.3"
			}
		},
		"which-typed-array": {
			"version": "1.1.7",
			"resolved": "https://registry.npmjs.org/which-typed-array/-/which-typed-array-1.1.7.tgz",
			"integrity": "sha512-vjxaB4nfDqwKI0ws7wZpxIlde1XrLX5uB0ZjpfshgmapJMD7jJWhZI+yToJTqaFByF0eNBcYxbjmCzoRP7CfEw==",
			"dev": true,
			"requires": {
				"available-typed-arrays": "^1.0.5",
				"call-bind": "^1.0.2",
				"es-abstract": "^1.18.5",
				"foreach": "^2.0.5",
				"has-tostringtag": "^1.0.0",
				"is-typed-array": "^1.1.7"
			}
		},
		"wildcard": {
			"version": "2.0.0",
			"resolved": "https://registry.npmjs.org/wildcard/-/wildcard-2.0.0.tgz",
			"integrity": "sha512-JcKqAHLPxcdb9KM49dufGXn2x3ssnfjbcaQdLlfZsL9rH9wgDQjUtDxbo8NE0F6SFvydeu1VhZe7hZuHsB2/pw==",
			"dev": true
		},
		"workerpool": {
			"version": "6.1.5",
			"resolved": "https://registry.npmjs.org/workerpool/-/workerpool-6.1.5.tgz",
			"integrity": "sha512-XdKkCK0Zqc6w3iTxLckiuJ81tiD/o5rBE/m+nXpRCB+/Sq4DqkfXZ/x0jW02DG1tGsfUGXbTJyZDP+eu67haSw==",
			"dev": true
		},
		"wrap-ansi": {
			"version": "7.0.0",
			"resolved": "https://registry.npmjs.org/wrap-ansi/-/wrap-ansi-7.0.0.tgz",
			"integrity": "sha512-YVGIj2kamLSTxw6NsZjoBxfSwsn0ycdesmc4p+Q21c5zPuZ1pl+NfxVdxPtdHvmNVOQ6XSYG4AUtyt/Fi7D16Q==",
			"dev": true,
			"requires": {
				"ansi-styles": "^4.0.0",
				"string-width": "^4.1.0",
				"strip-ansi": "^6.0.0"
			}
		},
		"wrappy": {
			"version": "1.0.2",
			"resolved": "https://registry.npmjs.org/wrappy/-/wrappy-1.0.2.tgz",
			"integrity": "sha1-tSQ9jz7BqjXxNkYFvA0QNuMKtp8=",
			"dev": true
		},
		"xtend": {
			"version": "4.0.2",
			"resolved": "https://registry.npmjs.org/xtend/-/xtend-4.0.2.tgz",
			"integrity": "sha512-LKYU1iAXJXUgAXn9URjiu+MWhyUXHsvfp7mcuYm9dSUKK0/CjtrUwFAxD82/mCWbtLsGjFIad0wIsod4zrTAEQ==",
			"dev": true
		},
		"y18n": {
			"version": "5.0.8",
			"resolved": "https://registry.npmjs.org/y18n/-/y18n-5.0.8.tgz",
			"integrity": "sha512-0pfFzegeDWJHJIAmTLRP2DwHjdF5s7jo9tuztdQxAhINCdvS+3nGINqPd00AphqJR/0LhANUS6/+7SCb98YOfA==",
			"dev": true
		},
		"yallist": {
			"version": "4.0.0",
			"resolved": "https://registry.npmjs.org/yallist/-/yallist-4.0.0.tgz",
			"integrity": "sha512-3wdGidZyq5PB084XLES5TpOSRA3wjXAlIWMhum2kRcv/41Sn2emQ0dycQW4uZXLejwKvg6EsvbdlVL+FYEct7A==",
			"dev": true
		},
		"yargs": {
			"version": "16.2.0",
			"resolved": "https://registry.npmjs.org/yargs/-/yargs-16.2.0.tgz",
			"integrity": "sha512-D1mvvtDG0L5ft/jGWkLpG1+m0eQxOfaBvTNELraWj22wSVUMWxZUvYgJYcKh6jGGIkJFhH4IZPQhR4TKpc8mBw==",
			"dev": true,
			"requires": {
				"cliui": "^7.0.2",
				"escalade": "^3.1.1",
				"get-caller-file": "^2.0.5",
				"require-directory": "^2.1.1",
				"string-width": "^4.2.0",
				"y18n": "^5.0.5",
				"yargs-parser": "^20.2.2"
			}
		},
		"yargs-parser": {
			"version": "20.2.4",
			"resolved": "https://registry.npmjs.org/yargs-parser/-/yargs-parser-20.2.4.tgz",
			"integrity": "sha512-WOkpgNhPTlE73h4VFAFsOnomJVaovO8VqLDzy5saChRBFQFBoMYirowyW+Q9HB4HFF4Z7VZTiG3iSzJJA29yRA==",
			"dev": true
		},
		"yargs-unparser": {
			"version": "2.0.0",
			"resolved": "https://registry.npmjs.org/yargs-unparser/-/yargs-unparser-2.0.0.tgz",
			"integrity": "sha512-7pRTIA9Qc1caZ0bZ6RYRGbHJthJWuakf+WmHK0rVeLkNrrGhfoabBNdue6kdINI6r4if7ocq9aD/n7xwKOdzOA==",
			"dev": true,
			"requires": {
				"camelcase": "^6.0.0",
				"decamelize": "^4.0.0",
				"flat": "^5.0.2",
				"is-plain-obj": "^2.1.0"
			}
		},
		"yn": {
			"version": "3.1.1",
			"resolved": "https://registry.npmjs.org/yn/-/yn-3.1.1.tgz",
			"integrity": "sha512-Ux4ygGWsu2c7isFWe8Yu1YluJmqVhxqK2cLXNQA5AcC3QfbGNpM7fu0Y8b/z16pXLnFxZYvWhd3fhBY9DLmC6Q==",
			"dev": true
		},
		"yocto-queue": {
			"version": "0.1.0",
			"resolved": "https://registry.npmjs.org/yocto-queue/-/yocto-queue-0.1.0.tgz",
			"integrity": "sha512-rVksvsnNCdJ/ohGc6xgPwyN8eheCxsiLM8mxuE/t/mOVqJewPuO1miLpTHQiRgTKCLexL4MeAFVagts7HmNZ2Q==",
			"dev": true
		},
		"z-schema": {
			"version": "5.0.2",
			"resolved": "https://registry.npmjs.org/z-schema/-/z-schema-5.0.2.tgz",
			"integrity": "sha512-40TH47ukMHq5HrzkeVE40Ad7eIDKaRV2b+Qpi2prLc9X9eFJFzV7tMe5aH12e6avaSS/u5l653EQOv+J9PirPw==",
			"dev": true,
			"requires": {
				"commander": "^2.7.1",
				"lodash.get": "^4.4.2",
				"lodash.isequal": "^4.5.0",
				"validator": "^13.7.0"
			}
		}
	}
}<|MERGE_RESOLUTION|>--- conflicted
+++ resolved
@@ -1,10 +1,6 @@
 {
 	"name": "ganache",
-<<<<<<< HEAD
-	"version": "7.0.0-beta.1",
-=======
 	"version": "7.0.2",
->>>>>>> 3c80e410
 	"lockfileVersion": 1,
 	"requires": true,
 	"dependencies": {
@@ -29,156 +25,6 @@
 			"integrity": "sha512-ws57AidsDvREKrZKYffXddNkyaF14iHNHm8VQnZH6t99E8gczjNN0GpvcGny0imC80yQ0tHz1xVUKk/KFQSUyA==",
 			"dev": true
 		},
-		"@microsoft/api-extractor": {
-			"version": "7.19.2",
-			"resolved": "https://registry.npmjs.org/@microsoft/api-extractor/-/api-extractor-7.19.2.tgz",
-			"integrity": "sha512-LxSa9lwp7eYtM4i5y/1n79QpotPKlmpCrVQbkb0LAHE1sCRHpZDTb6p3cMJthDhYPMjAYKOLfq639GwtZrg23Q==",
-			"dev": true,
-			"requires": {
-				"@microsoft/api-extractor-model": "7.15.1",
-				"@microsoft/tsdoc": "0.13.2",
-				"@microsoft/tsdoc-config": "~0.15.2",
-				"@rushstack/node-core-library": "3.44.2",
-				"@rushstack/rig-package": "0.3.6",
-				"@rushstack/ts-command-line": "4.10.5",
-				"colors": "~1.2.1",
-				"lodash": "~4.17.15",
-				"resolve": "~1.17.0",
-				"semver": "~7.3.0",
-				"source-map": "~0.6.1",
-				"typescript": "~4.5.2"
-			},
-			"dependencies": {
-				"resolve": {
-					"version": "1.17.0",
-					"resolved": "https://registry.npmjs.org/resolve/-/resolve-1.17.0.tgz",
-					"integrity": "sha512-ic+7JYiV8Vi2yzQGFWOkiZD5Z9z7O2Zhm9XMaTxdJExKasieFCr+yXZ/WmXsckHiKl12ar0y6XiXDx3m4RHn1w==",
-					"dev": true,
-					"requires": {
-						"path-parse": "^1.0.6"
-					}
-				}
-			}
-		},
-		"@microsoft/api-extractor-model": {
-			"version": "7.15.1",
-			"resolved": "https://registry.npmjs.org/@microsoft/api-extractor-model/-/api-extractor-model-7.15.1.tgz",
-			"integrity": "sha512-DWfS1o3oMY0mzdO3OuQbD/9vzn80jwM6tFd7XbiYnkpxwhD83LMGXz7NZWwSh+IaA+9w3LF4w62fT31Qq+dAMw==",
-			"dev": true,
-			"requires": {
-				"@microsoft/tsdoc": "0.13.2",
-				"@microsoft/tsdoc-config": "~0.15.2",
-				"@rushstack/node-core-library": "3.44.2"
-			}
-		},
-		"@microsoft/tsdoc": {
-			"version": "0.13.2",
-			"resolved": "https://registry.npmjs.org/@microsoft/tsdoc/-/tsdoc-0.13.2.tgz",
-			"integrity": "sha512-WrHvO8PDL8wd8T2+zBGKrMwVL5IyzR3ryWUsl0PXgEV0QHup4mTLi0QcATefGI6Gx9Anu7vthPyyyLpY0EpiQg==",
-			"dev": true
-		},
-		"@microsoft/tsdoc-config": {
-			"version": "0.15.2",
-			"resolved": "https://registry.npmjs.org/@microsoft/tsdoc-config/-/tsdoc-config-0.15.2.tgz",
-			"integrity": "sha512-mK19b2wJHSdNf8znXSMYVShAHktVr/ib0Ck2FA3lsVBSEhSI/TfXT7DJQkAYgcztTuwazGcg58ZjYdk0hTCVrA==",
-			"dev": true,
-			"requires": {
-				"@microsoft/tsdoc": "0.13.2",
-				"ajv": "~6.12.6",
-				"jju": "~1.4.0",
-				"resolve": "~1.19.0"
-			},
-			"dependencies": {
-				"resolve": {
-					"version": "1.19.0",
-					"resolved": "https://registry.npmjs.org/resolve/-/resolve-1.19.0.tgz",
-					"integrity": "sha512-rArEXAgsBG4UgRGcynxWIWKFvh/XZCcS8UJdHhwy91zwAvCZIbcs+vAbflgBnNjYMs/i/i+/Ux6IZhML1yPvxg==",
-					"dev": true,
-					"requires": {
-						"is-core-module": "^2.1.0",
-						"path-parse": "^1.0.6"
-					}
-				}
-			}
-		},
-		"@rushstack/node-core-library": {
-			"version": "3.44.2",
-			"resolved": "https://registry.npmjs.org/@rushstack/node-core-library/-/node-core-library-3.44.2.tgz",
-			"integrity": "sha512-lQ8Ct267UKkNSJSDxpBWn7SyyITWQ9l3Xqww0V+YY0rMt02r9eiGvwwPaU1ugJW7IMVo6r/HXvgbmpOSPyzGyg==",
-			"dev": true,
-			"requires": {
-				"@types/node": "12.20.24",
-				"colors": "~1.2.1",
-				"fs-extra": "~7.0.1",
-				"import-lazy": "~4.0.0",
-				"jju": "~1.4.0",
-				"resolve": "~1.17.0",
-				"semver": "~7.3.0",
-				"timsort": "~0.3.0",
-				"z-schema": "~5.0.2"
-			},
-			"dependencies": {
-				"@types/node": {
-					"version": "12.20.24",
-					"resolved": "https://registry.npmjs.org/@types/node/-/node-12.20.24.tgz",
-					"integrity": "sha512-yxDeaQIAJlMav7fH5AQqPH1u8YIuhYJXYBzxaQ4PifsU0GDO38MSdmEDeRlIxrKbC6NbEaaEHDanWb+y30U8SQ==",
-					"dev": true
-				},
-				"resolve": {
-					"version": "1.17.0",
-					"resolved": "https://registry.npmjs.org/resolve/-/resolve-1.17.0.tgz",
-					"integrity": "sha512-ic+7JYiV8Vi2yzQGFWOkiZD5Z9z7O2Zhm9XMaTxdJExKasieFCr+yXZ/WmXsckHiKl12ar0y6XiXDx3m4RHn1w==",
-					"dev": true,
-					"requires": {
-						"path-parse": "^1.0.6"
-					}
-				}
-			}
-		},
-		"@rushstack/rig-package": {
-			"version": "0.3.6",
-			"resolved": "https://registry.npmjs.org/@rushstack/rig-package/-/rig-package-0.3.6.tgz",
-			"integrity": "sha512-H/uFsAT6cD4JCYrlQXYMZg+wPVECByFoJLGqfGRiTwSS5ngQw9QxnFV2mPG2LrxFUsMjLQ2lsrYr523700XzfA==",
-			"dev": true,
-			"requires": {
-				"resolve": "~1.17.0",
-				"strip-json-comments": "~3.1.1"
-			},
-			"dependencies": {
-				"resolve": {
-					"version": "1.17.0",
-					"resolved": "https://registry.npmjs.org/resolve/-/resolve-1.17.0.tgz",
-					"integrity": "sha512-ic+7JYiV8Vi2yzQGFWOkiZD5Z9z7O2Zhm9XMaTxdJExKasieFCr+yXZ/WmXsckHiKl12ar0y6XiXDx3m4RHn1w==",
-					"dev": true,
-					"requires": {
-						"path-parse": "^1.0.6"
-					}
-				}
-			}
-		},
-		"@rushstack/ts-command-line": {
-			"version": "4.10.5",
-			"resolved": "https://registry.npmjs.org/@rushstack/ts-command-line/-/ts-command-line-4.10.5.tgz",
-			"integrity": "sha512-5fVlTDbKsJ5WyT6L7NrnOlLG3uoITKxoqTPP2j0QZEi95kPbVT4+VPZaXXDJtkrao9qrIyig8pLK9WABY1bb3w==",
-			"dev": true,
-			"requires": {
-				"@types/argparse": "1.0.38",
-				"argparse": "~1.0.9",
-				"colors": "~1.2.1",
-				"string-argv": "~0.3.1"
-			},
-			"dependencies": {
-				"argparse": {
-					"version": "1.0.10",
-					"resolved": "https://registry.npmjs.org/argparse/-/argparse-1.0.10.tgz",
-					"integrity": "sha512-o5Roy6tNG4SL/FOkCAN6RzjiakZS25RLYFrcMttJqbdd8BWrnA+fGz57iN5Pb06pvBGvl5gQ0B48dJlslXvoTg==",
-					"dev": true,
-					"requires": {
-						"sprintf-js": "~1.0.2"
-					}
-				}
-			}
-		},
 		"@trufflesuite/bigint-buffer": {
 			"version": "1.1.9",
 			"resolved": "https://registry.npmjs.org/@trufflesuite/bigint-buffer/-/bigint-buffer-1.1.9.tgz",
@@ -209,12 +55,6 @@
 			"version": "1.0.2",
 			"resolved": "https://registry.npmjs.org/@tsconfig/node16/-/node16-1.0.2.tgz",
 			"integrity": "sha512-eZxlbI8GZscaGS7kkc/trHTT5xgrjH3/1n2JDwusC9iahPKWMRvRjJSAN5mCXviuTGQ/lHnhvv8Q1YTpnfz9gA==",
-			"dev": true
-		},
-		"@types/argparse": {
-			"version": "1.0.38",
-			"resolved": "https://registry.npmjs.org/@types/argparse/-/argparse-1.0.38.tgz",
-			"integrity": "sha512-ebDJ9b0e702Yr7pWgB0jzm+CX4Srzz8RcXtLJDJB+BSccqMa36uyH/zUsSYao5+BD1ytv3k3rPYCq4mAE1hsXA==",
 			"dev": true
 		},
 		"@types/eslint": {
@@ -885,12 +725,6 @@
 			"version": "2.0.16",
 			"resolved": "https://registry.npmjs.org/colorette/-/colorette-2.0.16.tgz",
 			"integrity": "sha512-hUewv7oMjCp+wkBv5Rm0v87eJhq4woh5rSR+42YSQJKecCqgIqNkZ6lAlQms/BwHPJA5NKMRlpxPRv0n8HQW6g==",
-			"dev": true
-		},
-		"colors": {
-			"version": "1.2.5",
-			"resolved": "https://registry.npmjs.org/colors/-/colors-1.2.5.tgz",
-			"integrity": "sha512-erNRLao/Y3Fv54qUa0LBB+//Uf3YwMUmdJinN20yMXm9zdKKqH9wt7R9IIVZ+K7ShzfpLV/Zg8+VyrBJYB4lpg==",
 			"dev": true
 		},
 		"commander": {
@@ -1277,17 +1111,6 @@
 			"integrity": "sha1-C+4AUBiusmDQo6865ljdATbsG5k=",
 			"dev": true
 		},
-		"fs-extra": {
-			"version": "7.0.1",
-			"resolved": "https://registry.npmjs.org/fs-extra/-/fs-extra-7.0.1.tgz",
-			"integrity": "sha512-YJDaCJZEnBmcbw13fvdAM9AwNOJwOzrE4pqMqBq5nFiEqXUqHwlK4B+3pUw6JNvfSPtX05xFHtYy/1ni01eGCw==",
-			"dev": true,
-			"requires": {
-				"graceful-fs": "^4.1.2",
-				"jsonfile": "^4.0.0",
-				"universalify": "^0.1.0"
-			}
-		},
 		"fs.realpath": {
 			"version": "1.0.0",
 			"resolved": "https://registry.npmjs.org/fs.realpath/-/fs.realpath-1.0.0.tgz",
@@ -1470,12 +1293,6 @@
 			"integrity": "sha512-HR7EVodfFUdQCTIeySw+WDRFJlPcLOJbXfwwZ7Oom6tjsvZ3bOkCDJHehQC3nxJrv7+f9XecwazynjU8e4Vw3Q==",
 			"dev": true
 		},
-		"import-lazy": {
-			"version": "4.0.0",
-			"resolved": "https://registry.npmjs.org/import-lazy/-/import-lazy-4.0.0.tgz",
-			"integrity": "sha512-rKtvo6a868b5Hu3heneU+L4yEQ4jYKLtjpnPeUdK7h0yzXGmyBTypknlkCvHFBqfX9YlorEiMM6Dnq/5atfHkw==",
-			"dev": true
-		},
 		"import-local": {
 			"version": "3.0.3",
 			"resolved": "https://registry.npmjs.org/import-local/-/import-local-3.0.3.tgz",
@@ -1758,12 +1575,6 @@
 				"supports-color": "^8.0.0"
 			}
 		},
-		"jju": {
-			"version": "1.4.0",
-			"resolved": "https://registry.npmjs.org/jju/-/jju-1.4.0.tgz",
-			"integrity": "sha1-o6vicYryQaKykE+EpiWXDzia4yo=",
-			"dev": true
-		},
 		"js-yaml": {
 			"version": "4.1.0",
 			"resolved": "https://registry.npmjs.org/js-yaml/-/js-yaml-4.1.0.tgz",
@@ -1792,15 +1603,6 @@
 			"dev": true,
 			"requires": {
 				"minimist": "^1.2.5"
-			}
-		},
-		"jsonfile": {
-			"version": "4.0.0",
-			"resolved": "https://registry.npmjs.org/jsonfile/-/jsonfile-4.0.0.tgz",
-			"integrity": "sha1-h3Gq4HmbZAdrdmQPygWPnBDjPss=",
-			"dev": true,
-			"requires": {
-				"graceful-fs": "^4.1.6"
 			}
 		},
 		"keccak": {
@@ -1920,24 +1722,6 @@
 			"requires": {
 				"p-locate": "^5.0.0"
 			}
-		},
-		"lodash": {
-			"version": "4.17.21",
-			"resolved": "https://registry.npmjs.org/lodash/-/lodash-4.17.21.tgz",
-			"integrity": "sha512-v2kDEe57lecTulaDIuNTPy3Ry4gLGJ6Z1O3vE1krgXZNrsQ+LFTGHVxVjcXPs17LhbZVGedAJv8XZ1tvj5FvSg==",
-			"dev": true
-		},
-		"lodash.get": {
-			"version": "4.4.2",
-			"resolved": "https://registry.npmjs.org/lodash.get/-/lodash.get-4.4.2.tgz",
-			"integrity": "sha1-LRd/ZS+jHpObRDjVNBSZ36OCXpk=",
-			"dev": true
-		},
-		"lodash.isequal": {
-			"version": "4.5.0",
-			"resolved": "https://registry.npmjs.org/lodash.isequal/-/lodash.isequal-4.5.0.tgz",
-			"integrity": "sha1-QVxEePK8wwEgwizhDtMib30+GOA=",
-			"dev": true
 		},
 		"log-symbols": {
 			"version": "4.1.0",
@@ -2665,12 +2449,6 @@
 				"source-map": "^0.6.0"
 			}
 		},
-		"sprintf-js": {
-			"version": "1.0.3",
-			"resolved": "https://registry.npmjs.org/sprintf-js/-/sprintf-js-1.0.3.tgz",
-			"integrity": "sha1-BOaSb2YolTVPPdAVIDYzuFcpfiw=",
-			"dev": true
-		},
 		"stream-browserify": {
 			"version": "3.0.0",
 			"resolved": "https://registry.npmjs.org/stream-browserify/-/stream-browserify-3.0.0.tgz",
@@ -2680,12 +2458,6 @@
 				"inherits": "~2.0.4",
 				"readable-stream": "^3.5.0"
 			}
-		},
-		"string-argv": {
-			"version": "0.3.1",
-			"resolved": "https://registry.npmjs.org/string-argv/-/string-argv-0.3.1.tgz",
-			"integrity": "sha512-a1uQGz7IyVy9YwhqjZIZu1c8JO8dNIe20xBmSS6qu9kv++k3JGzCVmprbNN5Kn+BgzD5E7YYwg1CcjuJMRNsvg==",
-			"dev": true
 		},
 		"string-width": {
 			"version": "4.2.3",
@@ -2794,12 +2566,6 @@
 				"source-map": "^0.6.1",
 				"terser": "^5.7.2"
 			}
-		},
-		"timsort": {
-			"version": "0.3.0",
-			"resolved": "https://registry.npmjs.org/timsort/-/timsort-0.3.0.tgz",
-			"integrity": "sha1-QFQRqOfmM5/mTbmiNN4R3DHgK9Q=",
-			"dev": true
 		},
 		"to-regex-range": {
 			"version": "5.0.1",
@@ -2868,12 +2634,6 @@
 				"which-boxed-primitive": "^1.0.2"
 			}
 		},
-		"universalify": {
-			"version": "0.1.2",
-			"resolved": "https://registry.npmjs.org/universalify/-/universalify-0.1.2.tgz",
-			"integrity": "sha512-rBJeI5CXAlmy1pV+617WB9J63U6XcazHHF2f2dbJix4XzpUF0RS3Zbj0FGIOCAva5P/d/GBOYaACQ1w+0azUkg==",
-			"dev": true
-		},
 		"uri-js": {
 			"version": "4.4.1",
 			"resolved": "https://registry.npmjs.org/uri-js/-/uri-js-4.4.1.tgz",
@@ -2910,12 +2670,6 @@
 			"version": "1.0.2",
 			"resolved": "https://registry.npmjs.org/util-deprecate/-/util-deprecate-1.0.2.tgz",
 			"integrity": "sha1-RQ1Nyfpw3nMnYvvS1KKJgUGaDM8=",
-			"dev": true
-		},
-		"validator": {
-			"version": "13.7.0",
-			"resolved": "https://registry.npmjs.org/validator/-/validator-13.7.0.tgz",
-			"integrity": "sha512-nYXQLCBkpJ8X6ltALua9dRrZDHVYxjJ1wgskNt1lH9fzGjs3tgojGSCBjmEPwkWS1y29+DrizMTW19Pr9uB2nw==",
 			"dev": true
 		},
 		"watchpack": {
@@ -3137,18 +2891,6 @@
 			"resolved": "https://registry.npmjs.org/yocto-queue/-/yocto-queue-0.1.0.tgz",
 			"integrity": "sha512-rVksvsnNCdJ/ohGc6xgPwyN8eheCxsiLM8mxuE/t/mOVqJewPuO1miLpTHQiRgTKCLexL4MeAFVagts7HmNZ2Q==",
 			"dev": true
-		},
-		"z-schema": {
-			"version": "5.0.2",
-			"resolved": "https://registry.npmjs.org/z-schema/-/z-schema-5.0.2.tgz",
-			"integrity": "sha512-40TH47ukMHq5HrzkeVE40Ad7eIDKaRV2b+Qpi2prLc9X9eFJFzV7tMe5aH12e6avaSS/u5l653EQOv+J9PirPw==",
-			"dev": true,
-			"requires": {
-				"commander": "^2.7.1",
-				"lodash.get": "^4.4.2",
-				"lodash.isequal": "^4.5.0",
-				"validator": "^13.7.0"
-			}
 		}
 	}
 }