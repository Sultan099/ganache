<<<<<<< HEAD
import { types } from "@ganache/utils";
import { TezosInternalOptions } from "@ganache/tezos-options";
import Wallet from "./wallet";
import {
  BlockRequest,
  Checkpoint,
  Frozenbalancebycycle,
  BlockRequestSchema,
  Operation,
  OperationHash,
  OperationSchema
} from "./things";
import {
  BakingRightsResponse,
  ContractResponse,
  DelegatesResponse,
  EndorsingRightsResponse,
  EntrypointsResponse,
  MichelsonV1Expression,
  RPCRunOperationParam,
  ScriptedContracts
} from "@taquito/rpc";
import BigNumber from "bignumber.js";
import {
  FromBody,
  FromQuery,
  FromUrl,
  Get,
  Post,
  SpecialQueryParameter
} from "./helpers/decorators";
import * as t from "io-ts";
=======
import { Api } from "@ganache/utils";
>>>>>>> 5cbf4e2c

export default class TezosApi implements Api {
  readonly [index: string]: (...args: any) => Promise<any>;
  readonly #options: TezosInternalOptions;
  readonly #wallet: Wallet;

  /**
   * This is the Tezos API that the provider interacts with.
   * The only methods permitted on the prototype are the supported json-rpc
   * methods.
   * @param options
   * @param ready Callback for when the API is fully initialized
   */
  constructor(options: TezosInternalOptions, wallet: Wallet) {
    this.#options = options;
    const { initialAccounts } = (this.#wallet = wallet);
  }

  async version(): Promise<string> {
    return this.#options.wallet.totalAccounts.toString();
  }

  //#region chain endpoints
  /**
   * Returns a list of addresses owned by client.
   * @returns Array of 20 Bytes - addresses owned by the client.
   */
  async tez_accounts() {
    return this.#wallet.initialAccounts.map(m => m.pkh);
  }

  @Post
  async "/test/:chainId/post"(
    @FromUrl("chainId", Number) chainId: string,
    @FromQuery("length", true, Number) length: number,
    @FromBody<Operation>("body", OperationSchema())
    body: Operation
  ): Promise<any[]> {
    return [chainId, length, body];
  }

  /**
   * Lists block hashes from '', up to the last checkpoint, sorted with decreasing fitness.
   * Without arguments it returns the head of the chain.
   * Optional arguments allow to return the list of predecessors of a given block or of a set of blocks.
   * @returns Array of block hashes
   * $block_hash:
      A block identifier (Base58Check-encoded)
     $unistring
     $unistring:
       universal string representation
          Either a plain UTF8 string, or a sequence of bytes for strings that
          contain invalid byte sequences.
       string || { "invalid_utf8_string"/: [ integer ∈ [0, 255] ... ] }
   */
  @Get
  async "/chains/:chainId/blocks"(
    @FromUrl("chainId", String) chainId: string,
    @FromQuery("length", true, Number) length: number,
    @FromQuery("head", true, String) head: string,
    @FromQuery("min_date", true, Date) min_date: Date
  ): Promise<any[]> {
    return [chainId, length, head, min_date];
  }

  /**
   * @returns The current checkpoint for this chain
   */
  @Get
  async "/chains/:chainId/checkpoint"(
    @FromUrl("chainId", String) chainId: string
  ): Promise<Checkpoint> {
    return {
      block: {
        context: "context" + chainId,
        fitness: [],
        level: 1,
        operations_hash: "",
        predecessor: "",
        priority: 1,
        proof_of_work_nonce: "",
        proto: 1,
        signature: "",
        timestamp: "",
        validation_pass: 1,
        seed_nonce_hash: ""
      },
      caboose: 1,
      history_mode: "full",
      save_point: 1
    };
  }

  //#endregion

  //#region injection endpoints

  /**
   * Inject a block in the node and broadcast it. The `operations` embedded in `blockHeader` might be pre-validated using a contextual RPCs from the latest block
   * (e.g. '/blocks/head/context/preapply'). Returns the ID of the block. By default, the RPC will wait for the block to be validated before answering.
   * If ?async is true, the function returns immediately. Otherwise, the block will be validated before the result is returned.
   * If ?force is true, it will be injected even on non strictly increasing fitness. An optional ?chain parameter can be used to specify whether to inject on the test chain or the main chain.
   * @returns Array of block hash
   */
  @Post
  async "/injection/block"(
    @FromBody<BlockRequest>("blockRequest", BlockRequestSchema())
    blockRequest: BlockRequest
  ): Promise<string> {
    return JSON.stringify(blockRequest);
  }

  /**
   * Inject an operation in node and broadcast it. Returns the ID of the operation.
   * The `signedOperationContents` should be constructed using a contextual RPCs from the latest block and signed by the client.
   * By default, the RPC will wait for the operation to be (pre-)validated before answering. See RPCs under /blocks/prevalidation for more details on the prevalidation context.
   * If ?async is true, the function returns immediately. Otherwise, the operation will be validated before the result is returned.
   * An optional ?chain parameter can be used to specify whether to inject on the test chain or the main chain.
   */
  @Post
  async "/injection/operation"(signedOpBytes: string): Promise<OperationHash> {
    return "operation-hash";
  }

  //#endregion

  //#region contract endpoints

  /**
   * All existing contracts (including non-empty default contracts).
   * @returns An array of base58 implicit or originated contract hashes
   */
  @Get
  async "/:blockId/context/contracts"(): Promise<string[]> {
    return [];
  }

  /**
   * Access the complete status of a contract.
   * @returns contract information
   */
  @Get
  async "/:blockId/context/contracts/:contractId"(
    @FromUrl("contractId", String) contractId: string
  ): Promise<ContractResponse> {
    return null;
  }

  /**
   * Access the balance of a contract.
   * @returns contract balance
   */
  @Get
  async "/:blockId/context/contracts/:contractId/balance"(
    @FromUrl("blockId", String) blockId: string,
    @FromUrl("contractId", String) contractId: string
  ): Promise<BigNumber> {
    return new BigNumber(12.34);
  }

  /**
   * Access the counter of a contract, if any.
   * @returns contract counter
   */
  @Get
  async "/:blockId/context/contracts/:contractId/counter"(
    @FromUrl("blockId", String) blockId: string,
    @FromUrl("contractId", String) contractId: string
  ): Promise<BigNumber> {
    return new BigNumber(1);
  }

  /**
   * Access the delegate of a contract, if any.
   * @returns contract delegate
   */
  @Get
  async "/:blockId/context/contracts/:contractId/delegate"(
    @FromUrl("blockId", String) blockId: string,
    @FromUrl("contractId", String) contractId: string
  ): Promise<string> {
    return "public_key_hash";
  }

  /**
   * @returns the list of entrypoints of the contract
   */
  @Get
  async "/:blockId/context/contracts/:contractId/entrypoints"(
    @FromUrl("blockId", String) blockId: string,
    @FromUrl("contractId", String) contractId: string
  ): Promise<EntrypointsResponse> {
    return null;
  }

  /**
   * @returns the type of the given entrypoint of the contract
   */
  @Get
  async "/:blockId/context/contracts/:contractId/entrypoints/:entrypoint/:entrypointId"(
    @FromUrl("blockId", String) blockId: string,
    @FromUrl("contractId", String) contractId: string,
    @FromUrl("entrypointId", String) entrypointId: string
  ): Promise<MichelsonV1Expression> {
    return null;
  }

  /**
   * Access the manager of a contract.
   * @returns the manager key of a contract.
   */
  @Get
  async "/:blockId/context/contracts/:contractId/manager_key"(
    @FromUrl("blockId", String) blockId: string,
    @FromUrl("contractId", String) contractId: string
  ): Promise<string> {
    return "public_key_of_contract";
  }

  /**
   * Access the code and data of the contract.
   * @returns the code and data of the contract.
   */
  @Get
  async "/:blockId/context/contracts/:contractId/script"(
    @FromUrl("blockId", String) blockId: string,
    @FromUrl("contractId", String) contractId: string
  ): Promise<ScriptedContracts> {
    return null;
  }

  /**
   * Access the data of the contract.
   * @returns the data of the contract.
   */
  @Get
  async "/:blockId/context/contracts/:contractId/storage"(
    @FromUrl("blockId", String) blockId: string,
    @FromUrl("contractId", String) contractId: string
  ): Promise<MichelsonV1Expression> {
    return null;
  }

  //#endregion

  //#region delegate endpoints

  /**
   * Lists all registered delegates.
   * @returns all registered delegates.
   */
  @Get
  async "/:blockId/context/delegates"(
    @FromUrl("blockId", String) blockId: string,
    @FromQuery("active", false, SpecialQueryParameter)
    active?: SpecialQueryParameter,
    @FromQuery("inactive", false, SpecialQueryParameter)
    inactive?: SpecialQueryParameter
  ): Promise<string[]> {
    return [
      blockId,
      active ? active.toString() : "active not defined",
      inactive ? inactive.toString() : "inactive not defined"
    ];
  }

  /**
   * Everything about a delegate.
   * @returns delegate information
   */
  @Get
  async "/:blockId/context/delegates/:pkh"(
    @FromUrl("blockId", String) blockId: string,
    @FromUrl("pkh", String) pkh: string
  ): Promise<DelegatesResponse> {
    return null;
  }

  /**
   * @returns the full balance of a given delegate, including the frozen balances.
   */
  @Get
  async "/:blockId/context/delegates/:pkh/balance"(
    @FromUrl("blockId", String) blockId: string,
    @FromUrl("pkh", String) pkh: string
  ): Promise<BigNumber> {
    return null;
  }

  /**
   * Tells whether the delegate is currently tagged as deactivated or not.
   * @returns true if delegate is deactivated else false
   */
  @Get
  async "/:blockId/context/delegates/:pkh/deactivated"(
    @FromUrl("blockId", String) blockId: string,
    @FromUrl("pkh", String) pkh: string
  ): Promise<boolean> {
    return false;
  }

  /**
   * @returns the balances of all the contracts that delegate to a given delegate. This excludes the delegate's own balance and its frozen balances.
   */
  @Get
  async "/:blockId/context/delegates/:pkh/delegated_balance"(
    @FromUrl("blockId", String) blockId: string,
    @FromUrl("pkh", String) pkh: string
  ): Promise<BigNumber> {
    return null;
  }

  /**
   * @returns the list of contracts that delegate to a given delegate.
   */
  @Get
  async "/:blockId/context/delegates/:pkh/delegated_contracts"(
    @FromUrl("blockId", String) blockId: string,
    @FromUrl("pkh", String) pkh: string
  ): Promise<string[]> {
    return null;
  }

  /**
   * @returns the total frozen balances of a given delegate, this includes the frozen deposits, rewards and fees.
   */
  @Get
  async "/:blockId/context/delegates/:pkh/frozen_balance"(
    @FromUrl("blockId", String) blockId: string,
    @FromUrl("pkh", String) pkh: string
  ): Promise<BigNumber> {
    return null;
  }

  /**
   * @returns the frozen balances of a given delegate, indexed by the cycle by which it will be unfrozen.
   */
  @Get
  async "/:blockId/context/delegates/:pkh/frozen_balance_by_cycle"(
    @FromUrl("blockId", String) blockId: string,
    @FromUrl("pkh", String) pkh: string
  ): Promise<Frozenbalancebycycle> {
    return null;
  }

  /**
   * Returns the cycle by the end of which the delegate might be deactivated if she fails to execute any delegate action.
   * A deactivated delegate might be reactivated (without loosing any rolls) by simply re-registering as a delegate.
   * For deactivated delegates, this value contains the cycle by which they were deactivated.
   * @returns the cycle by the end of which the delegate might be deactivated.
   */
  @Get
  async "/:blockId/context/delegates/:pkh/grace_period"(
    @FromUrl("blockId", String) blockId: string,
    @FromUrl("pkh", String) pkh: string
  ): Promise<number> {
    return null;
  }

  /**
   * This includes the balances of all the contracts that delegate to it, but also the balance of the delegate itself and its frozen fees and deposits.
   * The rewards do not count in the delegated balance until they are unfrozen.
   * @returns the total amount of tokens delegated to a given delegate.
   */
  @Get
  async "/:blockId/context/delegates/:pkh/staking_balance"(
    @FromUrl("blockId", String) blockId: string,
    @FromUrl("pkh", String) pkh: string
  ): Promise<BigNumber> {
    return null;
  }

  //#endregion

  //#region context endpoints

  /**
   * Info about the nonce of a previous block.
   * @returns the info about the nonce of a previous block.
   */
  @Get
  async "/:blockId/context/nonces/:blockLevel"(
    @FromUrl("blockId", String) blockId: string,
    @FromUrl("blockLevel", String) blockLevel: string
  ): Promise<string> {
    return null;
  }

  /**
   * @returns the raw context.
   */
  @Get
  async "/:blockId/context/raw/bytes"(
    @FromUrl("blockId", String) blockId: string,
    @FromQuery("depth", true, Number) depth: Number
  ): Promise<string> {
    return null;
  }

  /**
   * Seed of the cycle to which the block belongs.
   * @returns the seed of the cycle to which the block belongs.
   */
  @Post
  async "/:blockId/context/seed"(
    @FromUrl("blockId", String) blockId: string,
    @FromBody("seed", t.type({})) seed: any // TODO : Confirm t.type
  ): Promise<string> {
    return null;
  }

  /**
   * Get the endorsing power of an endorsement, that is, the number of slots that the endorser has
   * @returns the endorsing power.
   */
  @Post
  async "/:blockId/context/endorsing_power"(
    @FromUrl("blockId", String) blockId: string,
    @FromBody("rpcRunOperationParam", undefined)
    rpcRunOperationParam: RPCRunOperationParam
  ): Promise<number> {
    return 1;
  }

  //#endregion

  //#region helpers endpoints

  /**
   * Retrieves the list of delegates allowed to bake a block. By default, it gives the best baking priorities for bakers that have at least one opportunity below the 64th priority for the next block.
   * Parameters `level` and `cycle` can be used to specify the (valid) level(s) in the past or future at which the baking rights have to be returned. Parameter `delegate` can be used to restrict the results to the given delegates.
   * If parameter `all` is set, all the baking opportunities for each baker at each level are returned, instead of just the first one. Returns the list of baking slots. Also returns the minimal timestamps that correspond to these slots.
   * The timestamps are omitted for levels in the past, and are only estimates for levels later that the next block, based on the hypothesis that all predecessor blocks were baked at the first priority.
   * @returns the baking rights response.
   */
  @Get
  async "/:blockId/helpers/baking_rights"(
    @FromUrl("blockId", String) blockId: string,
    @FromQuery("level", false, Number) level: Number,
    @FromQuery("cycle", false, Number) cycle: Number,
    @FromQuery("delegate", false, String) delegate: String,
    @FromQuery("max_priority", false, Number) max_priority: Number,
    @FromQuery("all", false, SpecialQueryParameter) all: SpecialQueryParameter
  ): Promise<BakingRightsResponse> {
    return null;
  }

  /**
   * Try to complete a prefix of a Base58Check-encoded data. This RPC is actually able to complete hashes of block, operations, public_keys and contracts.
   */
  @Get
  async "/:blockId/helpers/complete/:prefix"(
    @FromUrl("blockId", String) blockId: string,
    @FromUrl("prefix", String) prefix: string
  ): Promise<string[]> {
    return null;
  }

  /**
   * Retrieves the delegates allowed to endorse a block. By default, it gives the endorsement slots for delegates that have at least one in the next block.
   * Parameters `level` and `cycle` can be used to specify the (valid) level(s) in the past or future at which the endorsement rights have to be returned.
   * Parameter `delegate` can be used to restrict the results to the given delegates. Returns the list of endorsement slots. Also returns the minimal timestamps that correspond to these slots.
   * The timestamps are omitted for levels in the past, and are only estimates for levels later that the next block, based on the hypothesis that all predecessor blocks were baked at the first priority.
   * @returns the endorsing rights response.
   */
  @Get
  async "/:blockId/helpers/endorsing_rights"(
    @FromUrl("blockId", String) blockId: string,
    @FromQuery("level", false, Number) level: Number,
    @FromQuery("cycle", false, Number) cycle: Number,
    @FromQuery("delegate", false, String) delegate: String
  ): Promise<EndorsingRightsResponse> {
    return null;
  }

  //#endregion

  //#region operations endpoints

  //#endregion
}<|MERGE_RESOLUTION|>--- conflicted
+++ resolved
@@ -1,5 +1,3 @@
-<<<<<<< HEAD
-import { types } from "@ganache/utils";
 import { TezosInternalOptions } from "@ganache/tezos-options";
 import Wallet from "./wallet";
 import {
@@ -31,9 +29,7 @@
   SpecialQueryParameter
 } from "./helpers/decorators";
 import * as t from "io-ts";
-=======
 import { Api } from "@ganache/utils";
->>>>>>> 5cbf4e2c
 
 export default class TezosApi implements Api {
   readonly [index: string]: (...args: any) => Promise<any>;
