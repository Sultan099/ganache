--- conflicted
+++ resolved
@@ -3,11 +3,7 @@
   "publishConfig": {
     "access": "public"
   },
-<<<<<<< HEAD
   "version": "0.1.1-canary.1335",
-=======
-  "version": "0.1.3",
->>>>>>> 3c80e410
   "description": "",
   "author": "David Murdoch <david@trufflesuite.com> (https://davidmurdoch.com)",
   "homepage": "https://github.com/trufflesuite/ganache/tree/develop/src/chains/ethereum/options#readme",
@@ -52,17 +48,10 @@
     "truffle"
   ],
   "dependencies": {
-<<<<<<< HEAD
     "@ganache/ethereum-address": "0.1.1-canary.1335",
     "@ganache/ethereum-utils": "0.1.1-canary.1335",
     "@ganache/options": "0.1.1-canary.1335",
     "@ganache/utils": "0.1.1-canary.1335",
-=======
-    "@ganache/ethereum-address": "0.1.3",
-    "@ganache/ethereum-utils": "0.1.3",
-    "@ganache/options": "0.1.3",
-    "@ganache/utils": "0.1.3",
->>>>>>> 3c80e410
     "bip39": "3.0.4",
     "seedrandom": "3.0.5"
   },
