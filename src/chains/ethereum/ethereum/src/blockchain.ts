import { EOL } from "os";
import Miner, { Capacity } from "./miner/miner";
import Database from "./database";
import Emittery from "emittery";
import {
  BlockLogs,
  Account,
  ITraceData,
  TraceDataFactory,
  TraceStorageMap,
  RuntimeError,
  CallError,
  StorageKeys,
  StorageRangeAtResult,
  StorageRecords,
  RangedStorageKeys,
  StructLog,
  TraceTransactionOptions,
  EthereumRawAccount,
  TraceTransactionResult
} from "@ganache/ethereum-utils";
import type { Address as EthereumJsAddress } from "ethereumjs-util";
import type { InterpreterStep } from "@ethereumjs/vm/dist/evm/interpreter";
import { decode } from "@ganache/rlp";
import { BN, KECCAK256_RLP } from "ethereumjs-util";
import Common from "@ethereumjs/common";
import VM from "@ethereumjs/vm";
import { EVMResult } from "@ethereumjs/vm/dist/evm/evm";
import { VmError, ERROR } from "@ethereumjs/vm/dist/exceptions";
import { EthereumInternalOptions, Hardfork } from "@ganache/ethereum-options";
import {
  Quantity,
  Data,
  BUFFER_EMPTY,
  BUFFER_32_ZERO,
  BUFFER_256_ZERO,
  findInsertPosition,
  KNOWN_CHAINIDS
} from "@ganache/utils";
import AccountManager from "./data-managers/account-manager";
import BlockManager from "./data-managers/block-manager";
import BlockLogManager from "./data-managers/blocklog-manager";
import TransactionManager from "./data-managers/transaction-manager";
import { Fork } from "./forking/fork";
import { Address } from "@ganache/ethereum-address";
import {
  calculateIntrinsicGas,
  InternalTransactionReceipt,
  VmTransaction,
  TypedTransaction
} from "@ganache/ethereum-transaction";
import { Block, RuntimeBlock, Snapshots } from "@ganache/ethereum-block";
import {
  SimulationTransaction,
  applySimulationOverrides,
  CallOverrides
} from "./helpers/run-call";
import { ForkStateManager } from "./forking/state-manager";
import {
  DefaultStateManager,
  StateManager
} from "@ethereumjs/vm/dist/state/index";
import { GanacheTrie } from "./helpers/trie";
import { ForkTrie } from "./forking/trie";
import type { LevelUp } from "levelup";
import { activatePrecompiles, warmPrecompiles } from "./helpers/precompiles";
import TransactionReceiptManager from "./data-managers/transaction-receipt-manager";
import { BUFFER_ZERO } from "@ganache/utils";
import {
  makeStepEvent,
  VmAfterTransactionEvent,
  VmBeforeTransactionEvent,
  VmConsoleLogEvent,
  VmStepEvent
} from "./provider-events";
import { BlockTime } from "./block-time";

import mcl from "mcl-wasm";
import { maybeGetLogs } from "@ganache/console.log";

const mclInitPromise = mcl.init(mcl.BLS12_381).then(() => {
  mcl.setMapToMode(mcl.IRTF); // set the right map mode; otherwise mapToG2 will return wrong values.
  mcl.verifyOrderG1(true); // subgroup checks for G1
  mcl.verifyOrderG2(true); // subgroup checks for G2
});

export enum Status {
  // Flags
  started = 1, // 0000 0001
  starting = 2, // 0000 0010
  stopped = 4, // 0000 0100
  stopping = 8, // 0000 1000
  paused = 16 // 0001 0000
}

type BlockchainTypedEvents = {
  block: Block;
  blockLogs: BlockLogs;
  pendingTransaction: TypedTransaction;
  "ganache:vm:tx:step": VmStepEvent;
  "ganache:vm:tx:before": VmBeforeTransactionEvent;
  "ganache:vm:tx:after": VmAfterTransactionEvent;
  "ganache:vm:tx:console.log": VmConsoleLogEvent;
  ready: undefined;
  stop: undefined;
};

interface Logger {
  log(message?: any, ...optionalParams: any[]): void;
}

export type BlockchainOptions = {
  db?: string | object;
  db_path?: string;
  initialAccounts?: Account[];
  hardfork?: string;
  allowUnlimitedContractSize?: boolean;
  gasLimit?: Quantity;
  time?: Date;
  blockTime?: number;
  coinbase: Account;
  chainId: number;
  common: Common;
  instamine: "eager" | "strict";
  vmErrorsOnRPCResponse: boolean;
  logger: Logger;
};

/**
 * Sets the provided VM state manager's state root *without* first
 * checking for checkpoints or flushing the existing cache.
 *
 * Useful if you know the state manager is not in a checkpoint and its internal
 * cache is safe to discard.
 *
 * @param stateManager -
 * @param stateRoot -
 */
function setStateRootSync(stateManager: StateManager, stateRoot: Buffer) {
  (stateManager as any)._trie.root = stateRoot;
  (stateManager as any)._cache.clear();
  (stateManager as any)._storageTries = {};
}

function makeTrie(blockchain: Blockchain, db: LevelUp | null, root: Data) {
  if (blockchain.fallback) {
    return new ForkTrie(db, root ? root.toBuffer() : null, blockchain);
  } else {
    return new GanacheTrie(db, root ? root.toBuffer() : null, blockchain);
  }
}

function createCommon(chainId: number, networkId: number, hardfork: Hardfork) {
  const common = Common.forCustomChain(
    // if we were given a chain id that matches a real chain, use it
    // NOTE: I don't think Common serves a purpose other than instructing the
    // VM what hardfork is in use. But just incase things change in the future
    // its configured "more correctly" here.
    KNOWN_CHAINIDS.has(chainId) ? chainId : 1,
    {
      name: "ganache",
      networkId: networkId,
      chainId: chainId,
      comment: "Local test network"
    },
    hardfork
  );

  // the VM likes to listen to "hardforkChanged" events from common, but:
  //  a) we don't currently support changing hardforks
  //  b) it can cause `MaxListenersExceededWarning`.
  // Since we don't need it we overwrite .on to make it be quiet.
  (common as any).on = () => {};
  return common;
}

export default class Blockchain extends Emittery<BlockchainTypedEvents> {
  #state: Status = Status.starting;
  #miner: Miner;
  #blockBeingSavedPromise: Promise<{ block: Block; blockLogs: BlockLogs }>;
  /**
   * When not instamining (blockTime > 0) this value holds the timeout timer.
   */
  #timer: NodeJS.Timer | null = null;

  /**
   * Because step events are expensive to create and emit, CPU-wise, we do it
   * conditionally.
   */
  #emitStepEvent: boolean = false;
  public blocks: BlockManager;
  public blockLogs: BlockLogManager;
  public transactions: TransactionManager;
  public transactionReceipts: TransactionReceiptManager;
  public storageKeys: Database["storageKeys"];
  public accounts: AccountManager;
  public vm: VM;
  public trie: GanacheTrie;

  readonly #database: Database;
  readonly #options: EthereumInternalOptions;
  readonly #instamine: boolean;
  readonly #blockTime: BlockTime;
  public common: Common;

  public fallback: Fork;

  /**
   * Initializes the underlying Database and handles synchronization between
   * the API and the database.
   *
   * Emits a `ready` event once the database and all dependencies are fully
   * initialized.
   * @param options -
   */
  constructor(
    options: EthereumInternalOptions,
    coinbase: Address,
    blockTime: BlockTime,
    fallback?: Fork
  ) {
    super();

    this.#options = options;
    this.fallback = fallback;
    this.coinbase = coinbase;
    this.#instamine = !options.miner.blockTime || options.miner.blockTime <= 0;
    this.#database = new Database(options.database, this);
    this.#blockTime = blockTime;
  }

  async initialize(initialAccounts: Account[]) {
    const database = this.#database;
    const options = this.#options;
    const instamine = this.#instamine;

    try {
      let common: Common;
      if (this.fallback) {
        await this.fallback.initialize();
        await database.initialize();

        common = this.common = this.fallback.common;
        options.fork.blockNumber = this.fallback.blockNumber.toNumber();
        options.chain.networkId = common.networkId();
        options.chain.chainId = common.chainId();
      } else {
        await database.initialize();
        common = this.common = createCommon(
          options.chain.chainId,
          options.chain.networkId,
          options.chain.hardfork
        );
      }

      const blocks = (this.blocks = await BlockManager.initialize(
        this,
        common,
        database.blockIndexes,
        database.blocks
      ));

      this.blockLogs = new BlockLogManager(database.blockLogs, this);
      this.transactions = new TransactionManager(
        options.miner,
        common,
        this,
        database.transactions
      );
      this.transactionReceipts = new TransactionReceiptManager(
        database.transactionReceipts,
        this
      );
      this.accounts = new AccountManager(this);
      this.storageKeys = database.storageKeys;

      // if we have a latest block, use it to set up the trie.
      const { latest } = blocks;
      {
        let stateRoot: Data | null;
        if (latest) {
          this.#blockBeingSavedPromise = Promise.resolve({
            block: latest,
            blockLogs: null
          });
          ({ stateRoot } = latest.header);
        } else {
          stateRoot = null;
        }
        this.trie = makeTrie(this, database.trie, stateRoot);
      }

      // create VM and listen to step events
      this.vm = await this.createVmFromStateTrie(
        this.trie,
        options.chain.allowUnlimitedContractSize,
        true
      );

      {
        // Grab current time once to be used in all references to "now", to avoid
        // any discrepancies. See https://github.com/trufflesuite/ganache/issues/3271
        const startTime = new Date();

        // if we don't have a time from the user get one now
        if (options.chain.time == null) options.chain.time = startTime;

<<<<<<< HEAD
        const firstBlockTime = this.#blockTime.createBlockTimestampInSeconds();
=======
        // create first block
        const timestamp = options.chain.time.getTime();
        const firstBlockTime = Math.floor(timestamp / 1000);

        // if we are using clock time we need to record the time offset so
        // other blocks can have timestamps relative to our initial time.
        if (options.miner.timestampIncrement === "clock") {
          this.#timeAdjustment = timestamp - +startTime;
        }
>>>>>>> 90b3f2b7

        // if we don't already have a latest block, create a genesis block!
        if (!latest) {
          if (initialAccounts.length > 0) {
            await this.#commitAccounts(initialAccounts);
          }

          this.#blockBeingSavedPromise = this.#initializeGenesisBlock(
            firstBlockTime,
            options.miner.blockGasLimit,
            initialAccounts
          );
          blocks.earliest = blocks.latest =
            await this.#blockBeingSavedPromise.then(({ block }) => block);
        }
      }

      {
        // configure and start miner
        const txPool = this.transactions.transactionPool;
        const minerOpts = options.miner;
        const miner = (this.#miner = new Miner(
          minerOpts,
          txPool.executables,
          this.vm,
          this.#readyNextBlock
        ));

        //#region re-emit miner events:
        miner.on("ganache:vm:tx:before", event => {
          this.emit("ganache:vm:tx:before", event);
        });
        miner.on("ganache:vm:tx:step", event => {
          if (!this.#emitStepEvent) return;
          this.emit("ganache:vm:tx:step", event);
        });
        miner.on("ganache:vm:tx:after", event => {
          this.emit("ganache:vm:tx:after", event);
        });
        miner.on("ganache:vm:tx:console.log", event => {
          options.logging.logger.log(...event.logs);
          this.emit("ganache:vm:tx:console.log", event);
        });
        //#endregion

        //#region automatic mining
        const nullResolved = Promise.resolve(null);
        const mineAll = (maxTransactions: Capacity, onlyOneBlock = false) =>
          this.#isPaused()
            ? nullResolved
            : this.mine(maxTransactions, null, onlyOneBlock);
        if (instamine) {
          // insta mining
          // whenever the transaction pool is drained mine the txs into blocks
          // only one transaction should be added per block
          txPool.on("drain", mineAll.bind(null, Capacity.Single));
        } else {
          // interval mining
          const wait = () =>
            (this.#timer = setTimeout(next, minerOpts.blockTime * 1e3));
          // when interval mining, only one block should be mined. the block
          // can, however, be filled
          const next = () => {
            mineAll(Capacity.FillBlock, true).then(wait);
          };
          wait();
        }
        //#endregion

        miner.on("block", this.#handleNewBlockData);

        this.once("stop").then(() => miner.clearListeners());
      }
    } catch (e) {
      // we failed to start up :-( bail!
      this.#state = Status.stopping;
      // ignore errors while stopping here, since we are already in an
      // exceptional case
      await this.stop().catch(_ => {});

      throw e;
    }

    this.#state = Status.started;
    this.emit("ready");
  }

  #saveNewBlock = ({
    block,
    serialized,
    storageKeys,
    transactions
  }: {
    block: Block;
    serialized: Buffer;
    storageKeys: StorageKeys;
    transactions: TypedTransaction[];
  }) => {
    const { blocks } = this;
    blocks.latest = block;
    return this.#database.batch(() => {
      const blockHash = block.hash();
      const blockHeader = block.header;
      const blockNumberQ = blockHeader.number;
      const blockNumber = blockNumberQ.toBuffer();
      const blockLogs = BlockLogs.create(blockHash);
      const timestamp = blockHeader.timestamp;
      const timestampStr = new Date(timestamp.toNumber() * 1000).toString();
      const logOutput: string[] = [];
      transactions.forEach((tx: TypedTransaction, i: number) => {
        const hash = tx.hash.toBuffer();
        const index = Quantity.from(i);

        // save transaction to the database
        const serialized = tx.serializeForDb(blockHash, blockNumberQ, index);
        this.transactions.set(hash, serialized);

        // save receipt to the database
        const receipt = tx.getReceipt();
        const encodedReceipt = receipt.serialize(true);
        this.transactionReceipts.set(hash, encodedReceipt);

        // collect block logs
        tx.getLogs().forEach(blockLogs.append.bind(blockLogs, index, tx.hash));

        // prepare log output
        logOutput.push(
          this.#getTransactionLogOutput(
            hash,
            receipt,
            blockHeader.number,
            timestampStr,
            tx.execException
          )
        );
      });

      // save storage keys to the database
      storageKeys.forEach(value => {
        this.storageKeys.put(value.hashedKey, value.key);
      });

      blockLogs.blockNumber = blockHeader.number;

      // save block logs to the database
      this.blockLogs.set(blockNumber, blockLogs.serialize());

      // save block to the database
      blocks.putBlock(blockNumber, blockHash, serialized);

      // update the "latest" index
      blocks.updateLatestIndex(blockNumber);

      // output to the log, if we have data to output
      if (logOutput.length > 0)
        this.#options.logging.logger.log(logOutput.join(EOL));

      return { block, blockLogs, transactions };
    });
  };

  /**
   * Emit the block now that everything has been fully saved to the database
   */
  #emitNewBlock = async (blockInfo: {
    block: Block;
    blockLogs: BlockLogs;
    transactions: TypedTransaction[];
  }) => {
    const options = this.#options;
    const { block, blockLogs, transactions } = blockInfo;

    transactions.forEach(transaction => {
      transaction.finalize("confirmed", transaction.execException);
    });

    if (options.miner.instamine === "eager") {
      // in eager instamine mode we must delay the broadcast of new blocks
      await new Promise(resolve => {
        // we delay emitting blocks and blockLogs because we need to allow for:
        // ```
        //  await provider.request({"method": "eth_sendTransaction"...)
        //  await provider.once("message") // <- should work
        // ```
        // If we don't have this delay here the messages will be sent before
        // the call has a chance to listen to the event.
        setImmediate(async () => {
          // emit block logs first so filters can pick them up before
          // block listeners are notified
          await Promise.all([
            this.emit("blockLogs", blockLogs),
            this.emit("block", block)
          ]);
          resolve(void 0);
        });
      });
    } else {
      // emit block logs first so filters can pick them up before
      // block listeners are notified
      await Promise.all([
        this.emit("blockLogs", blockLogs),
        this.emit("block", block)
      ]);
    }

    return blockInfo;
  };

  #getTransactionLogOutput = (
    hash: Buffer,
    receipt: InternalTransactionReceipt,
    blockNumber: Quantity,
    timestamp: string,
    error: RuntimeError | undefined
  ) => {
    let str = `${EOL}  Transaction: ${Data.from(hash)}${EOL}`;

    const contractAddress = receipt.contractAddress;
    if (contractAddress != null) {
      str += `  Contract created: ${Address.from(contractAddress)}${EOL}`;
    }

    str += `  Gas usage: ${Quantity.toNumber(receipt.raw[1])}
  Block number: ${blockNumber.toNumber()}
  Block time: ${timestamp}${EOL}`;

    if (error) {
      str += `  Runtime error: ${error.data.message}${EOL}`;
      if (error.data.reason) {
        str += `  Revert reason: ${error.data.reason}${EOL}`;
      }
    }

    return str;
  };

  #handleNewBlockData = async (blockData: {
    block: Block;
    serialized: Buffer;
    storageKeys: StorageKeys;
    transactions: TypedTransaction[];
  }) => {
    this.#blockBeingSavedPromise = this.#blockBeingSavedPromise.then(() => {
      const saveBlockProm = this.#saveNewBlock(blockData);
      saveBlockProm.then(this.#emitNewBlock);
      // blockBeingSavedPromise should await the block being _saved_, but doesn't
      // need to await the block being emitted.
      return saveBlockProm;
    });

    await this.#blockBeingSavedPromise;
  };

  coinbase: Address;

  #readyNextBlock = (previousBlock: Block, timestamp?: number) => {
    const previousHeader = previousBlock.header;
    const previousNumber = previousHeader.number.toBigInt() || 0n;
    const minerOptions = this.#options.miner;
    const blockTimestamp =
      this.#blockTime.createBlockTimestampInSeconds(timestamp);

    return new RuntimeBlock(
      Quantity.from(previousNumber + 1n),
      previousBlock.hash(),
      this.coinbase,
      minerOptions.blockGasLimit.toBuffer(),
      BUFFER_ZERO,
      Quantity.from(blockTimestamp),
      minerOptions.difficulty,
      previousHeader.totalDifficulty,
      Block.calcNextBaseFee(previousBlock)
    );
  };

  isStarted = () => {
    return this.#state === Status.started;
  };

  mine = async (
    maxTransactions: number | Capacity,
    timestampMilliseconds?: number,
    onlyOneBlock: boolean = false
  ) => {
    const nextBlock = this.#readyNextBlock(
      this.blocks.latest,
      timestampMilliseconds
    );
    const transactions = await this.#miner.mine(
      nextBlock,
      maxTransactions,
      onlyOneBlock
    );
    await this.#blockBeingSavedPromise;
    return {
      transactions,
      blockNumber: nextBlock.header.number.toArrayLike(Buffer)
    };
  };

  #isPaused = () => {
    return (this.#state & Status.paused) !== 0;
  };

  pause() {
    this.#state |= Status.paused;
  }

  resume(_threads: number = 1) {
    if (!this.#isPaused()) {
      console.log("Warning: startMining called when miner was already started");
      return;
    }

    // toggles the `paused` bit
    this.#state ^= Status.paused;

    // if we are instamining mine a block right away
    if (this.#instamine) {
      return this.mine(Capacity.FillBlock);
    }
  }

  createVmFromStateTrie = async (
    stateTrie: GanacheTrie | ForkTrie,
    allowUnlimitedContractSize: boolean,
    activatePrecompile: boolean,
    common?: Common
  ) => {
    const blocks = this.blocks;
    // ethereumjs vm doesn't use the callback style anymore
    const blockchain = {
      getBlock: async (number: BN) => {
        const block = await blocks.get(number.toBuffer()).catch(_ => null);
        return block ? { hash: () => block.hash().toBuffer() } : null;
      }
    } as any;
    // ethereumjs-vm wants to "copy" the blockchain when `vm.copy` is called.
    blockchain.copy = () => {
      return blockchain;
    };

    common = common || this.common;

    const vm = new VM({
      state: stateTrie,
      activatePrecompiles: false,
      common,
      allowUnlimitedContractSize,
      blockchain,
      stateManager: this.fallback
        ? new ForkStateManager({ common, trie: stateTrie as ForkTrie })
        : new DefaultStateManager({ common, trie: stateTrie })
    });
    if (activatePrecompile) {
      await activatePrecompiles(vm.stateManager);

      if (common.isActivatedEIP(2537)) {
        // BLS12-381 curve, not yet included in any supported hardforks
        // but probably will be in the Shanghai hardfork
        // TODO: remove above comment once Shanghai is supported!
        await mclInitPromise; // ensure that mcl is initialized!
      }
    }
    // skip `vm.init`, since we don't use any of it
    (vm as any)._isInitialized = true;
    return vm;
  };

  #commitAccounts = (accounts: Account[]) => {
    return Promise.all<void>(
      accounts.map(account =>
        this.trie.put(account.address.toBuffer(), account.serialize())
      )
    );
  };

  #initializeGenesisBlock = async (
    timestamp: number,
    blockGasLimit: Quantity,
    initialAccounts: Account[]
  ) => {
    if (this.fallback != null) {
      const { block: fallbackBlock } = this.fallback;
      const { miner: minerOptions } = this.#options;

      // commit accounts, but for forking.
      const stateManager = <DefaultStateManager>this.vm.stateManager;
      await stateManager.checkpoint();
      initialAccounts.forEach(acc => {
        const a = { buf: acc.address.toBuffer() } as any;
        (stateManager as any)._cache.put(a, acc);
        stateManager.touchAccount(a);
      });
      await stateManager.commit();

      // create the genesis block
      let baseFeePerGas: bigint;
      if (this.common.isActivatedEIP(1559)) {
        if (fallbackBlock.header.baseFeePerGas === undefined) {
          baseFeePerGas = Block.INITIAL_BASE_FEE_PER_GAS;
        } else {
          baseFeePerGas = fallbackBlock.header.baseFeePerGas.toBigInt();
        }
      }
      const genesis = new RuntimeBlock(
        Quantity.from(fallbackBlock.header.number.toBigInt() + 1n),
        fallbackBlock.hash(),
        this.coinbase,
        blockGasLimit.toBuffer(),
        BUFFER_ZERO,
        Quantity.from(timestamp),
        minerOptions.difficulty,
        fallbackBlock.header.totalDifficulty,
        baseFeePerGas
      );

      // store the genesis block in the database
      const { block, serialized } = genesis.finalize(
        KECCAK256_RLP,
        KECCAK256_RLP,
        BUFFER_256_ZERO,
        this.trie.root,
        0n,
        minerOptions.extraData,
        [],
        new Map()
      );
      const hash = block.hash();
      return this.blocks
        .putBlock(block.header.number.toBuffer(), hash, serialized)
        .then(_ => ({
          block,
          blockLogs: BlockLogs.create(hash)
        }));
    }

    await this.#commitAccounts(initialAccounts);

    // README: block `0` is weird in that a `0` _should_ be hashed as `[]`,
    // instead of `[0]`, so we set it to `Quantity.Empty` instead of
    // `Quantity.Zero` here. A few lines down in this function we swap
    // this `Quantity.Empty` for `Quantity.Zero`. This is all so we don't
    // have to have a "treat empty as 0` check in every function that uses the
    // "latest" block (which this genesis block will be for brief moment).
    const rawBlockNumber = Quantity.Empty;

    // create the genesis block
    const baseFeePerGas = this.common.isActivatedEIP(1559)
      ? Block.INITIAL_BASE_FEE_PER_GAS
      : undefined;
    const genesis = new RuntimeBlock(
      rawBlockNumber,
      Data.from(BUFFER_32_ZERO),
      this.coinbase,
      blockGasLimit.toBuffer(),
      BUFFER_ZERO,
      Quantity.from(timestamp),
      this.#options.miner.difficulty,
      Quantity.Zero, // we start the totalDifficulty at 0
      baseFeePerGas
    );

    // store the genesis block in the database
    const { block, serialized } = genesis.finalize(
      KECCAK256_RLP,
      KECCAK256_RLP,
      BUFFER_256_ZERO,
      this.trie.root,
      0n,
      this.#options.miner.extraData,
      [],
      new Map()
    );
    // README: set the block number to an actual 0 now.
    block.header.number = Quantity.Zero;
    const hash = block.hash();
    return this.blocks
      .putBlock(block.header.number.toBuffer(), hash, serialized)
      .then(_ => ({
        block,
        blockLogs: BlockLogs.create(hash)
      }));
  };

  /**
   * @param milliseconds - the number of milliseconds to adjust the time by.
   * Negative numbers are treated as 0.
   * @returns the total time offset *in milliseconds*
   */
  public increaseTime(milliseconds: number): number {
    const currentOffset = this.#blockTime.getOffset();
    if (milliseconds <= 0) {
      return currentOffset;
    }

    const newOffset = currentOffset + milliseconds;
    this.#blockTime.setOffset(newOffset);

    return newOffset;
  }

  /**
   * @param timestamp - the new timestamp to set, in milliseconds
   * @returns the total time offset *in milliseconds*
   */
  public setTime(timestamp: number) {
    // we call createBlockTimestampInSeconds() here instead of setTime(), because we want
    // the next blockTimestamp to be the specified timestamp + increment.
    // see: https://github.com/trufflesuite/ganache/issues/3346 for discussion.
    this.#blockTime.createBlockTimestampInSeconds(timestamp);
    return this.#blockTime.getOffset();
  }

  #deleteBlockData = async (
    blocksToDelete: Block[],
    newLatestBlockNumber: Buffer
  ) => {
    // if we are forking we need to make sure we clean up the forking related
    // metadata that isn't stored in the trie
    if ("revertMetaData" in this.trie) {
      await (this.trie as ForkTrie).revertMetaData(
        blocksToDelete[blocksToDelete.length - 1].header.number,
        blocksToDelete[0].header.number
      );
    }
    await this.#database.batch(() => {
      const { blocks, transactions, transactionReceipts, blockLogs } = this;
      // point to the new "latest" again
      blocks.updateLatestIndex(newLatestBlockNumber);
      // clean up old blocks
      blocksToDelete.forEach(block => {
        block.getTransactions().forEach(tx => {
          const txHash = tx.hash.toBuffer();
          transactions.del(txHash);
          transactionReceipts.del(txHash);
        });
        const blockNum = block.header.number.toBuffer();
        blocks.del(blockNum);
        blocks.del(block.hash().toBuffer());
        blockLogs.del(blockNum);
      });
    });
  };

  // TODO(stability): this.#snapshots is a potential unbound memory suck. Caller
  // could call `evm_snapshot` over and over to grow the snapshot stack
  // indefinitely. `this.#snapshots.blocks` is even worse. To solve this we
  // might need to store in the db. An unlikely real problem, but possible.
  #snapshots: Snapshots = {
    snaps: [],
    blocks: null,
    unsubscribeFromBlocks: null
  };

  public snapshot() {
    const snapshots = this.#snapshots;
    const snaps = snapshots.snaps;

    // Subscription ids are based on the number of active snapshots. Weird? Yes.
    // But it's the way it's been since the beginning so it just hasn't been
    // changed. Feel free to change it so ids are unique if it bothers you
    // enough.
    const id = snaps.push({
      block: this.blocks.latest,
      timeAdjustment: this.#blockTime.getOffset()
    });

    // start listening to new blocks if this is the first snapshot
    if (id === 1) {
      snapshots.unsubscribeFromBlocks = this.on("block", block => {
        snapshots.blocks = {
          current: block.hash().toBuffer(),
          next: snapshots.blocks
        };
      });
    }

    this.#options.logging.logger.log("Saved snapshot #" + id);

    return id;
  }

  public async revert(snapshotId: Quantity) {
    if (snapshotId.isNull()) {
      throw new Error("invalid snapshotId");
    }

    const rawValue = snapshotId.toBigInt();
    this.#options.logging.logger.log("Reverting to snapshot #" + snapshotId);

    const snapshots = this.#snapshots;
    const snaps = snapshots.snaps;
    const snapshotIndex = Number(rawValue - 1n);
    const snapshot = snaps[snapshotIndex];

    if (!snapshot) {
      return false;
    }

    // pause processing new transactions...
    await this.transactions.pause();

    // then pause the miner, too.
    await this.#miner.pause();

    // wait for anything in the process of being saved to finish up
    await this.#blockBeingSavedPromise;

    // Pending transactions are always removed when you revert, even if they
    // were present before the snapshot was created. Ideally, we'd remove only
    // the new transactions.. but we'll leave that for another day.
    this.transactions.clear();

    const blocks = this.blocks;
    const currentHash = blocks.latest.hash().toBuffer();
    const snapshotBlock = snapshot.block;
    const snapshotHeader = snapshotBlock.header;
    const snapshotHash = snapshotBlock.hash().toBuffer();

    // remove this and all stored snapshots after this snapshot
    snaps.splice(snapshotIndex);

    // if there are no more listeners, stop listening to new blocks
    if (snaps.length === 0) {
      snapshots.unsubscribeFromBlocks();
    }

    // if the snapshot's hash is different than the latest block's hash we've
    // got new blocks to clean up.
    if (!currentHash.equals(snapshotHash)) {
      // if we've added blocks since we snapshotted we need to delete them and put
      // some things back the way they were.
      const blockPromises: Promise<Block>[] = [];
      let blockList = snapshots.blocks;
      while (blockList !== null) {
        if (blockList.current.equals(snapshotHash)) break;
        blockPromises.push(blocks.getByHash(blockList.current));
        blockList = blockList.next;
      }
      snapshots.blocks = blockList;

      const blockData = await Promise.all(blockPromises);
      await this.#deleteBlockData(blockData, snapshotHeader.number.toBuffer());

      setStateRootSync(
        this.vm.stateManager,
        snapshotHeader.stateRoot.toBuffer()
      );
      blocks.latest = snapshotBlock;
    }

    // put our time adjustment back
    this.#blockTime.setOffset(snapshot.timeAdjustment);

    // resume mining
    this.#miner.resume();

    // resume processing transactions
    this.transactions.resume();

    return true;
  }

  public async queueTransaction(
    transaction: TypedTransaction,
    secretKey?: Data
  ) {
    // NOTE: this.transactions.add *must* be awaited before returning the
    // `transaction.hash()`, as the transactionPool may change the transaction
    // (and thus its hash!)
    // It may also throw Errors that must be returned to the caller.
    const isExecutable =
      (await this.transactions.add(transaction, secretKey)) === true;
    if (isExecutable) {
      process.nextTick(this.emit.bind(this), "pendingTransaction", transaction);
    }

    const hash = transaction.hash;
    if (this.#isPaused() || !this.#instamine) {
      return hash;
    } else {
      if (this.#instamine && this.#options.miner.instamine === "eager") {
        // in eager instamine mode we must wait for the transaction to be saved
        // before we can return the hash
        const { status, error } = await transaction.once("finalized");
        // in eager instamine mode we must throw on all rejected transaction
        // errors. We must also throw on `confirmed` transactions when
        // vmErrorsOnRPCResponse is enabled.
        if (
          error &&
          (status === "rejected" || this.#options.chain.vmErrorsOnRPCResponse)
        )
          throw error;
      }
      return hash;
    }
  }

  public async simulateTransaction(
    transaction: SimulationTransaction,
    parentBlock: Block,
    overrides: CallOverrides
  ) {
    let result: EVMResult;

    const data = transaction.data;
    let gasLimit = transaction.gas.toBigInt();
    // subtract out the transaction's base fee from the gas limit before
    // simulating the tx, because `runCall` doesn't account for raw gas costs.
    const hasToAddress = transaction.to != null;
    let to: EthereumJsAddress = null;
    if (hasToAddress) {
      const toBuf = transaction.to.toBuffer();
      to = {
        equals: (a: { buf: Buffer }) => toBuf.equals(a.buf),
        buf: toBuf
      } as any;
    } else {
      to = null;
    }

    const common = this.fallback
      ? this.fallback.getCommonForBlockNumber(
          this.common,
          BigInt(transaction.block.header.number.toString())
        )
      : this.common;

    const gasLeft =
      gasLimit - calculateIntrinsicGas(data, hasToAddress, common);

    const transactionContext = {};
    this.emit("ganache:vm:tx:before", {
      context: transactionContext
    });

    if (gasLeft >= 0n) {
      const stateTrie = this.trie.copy(false);
      stateTrie.setContext(
        parentBlock.header.stateRoot.toBuffer(),
        null,
        parentBlock.header.number
      );
      const options = this.#options;

      const vm = await this.createVmFromStateTrie(
        stateTrie,
        options.chain.allowUnlimitedContractSize,
        false, // precompiles have already been initialized in the stateTrie
        common
      );

      // take a checkpoint so the `runCall` never writes to the trie. We don't
      // commit/revert later because this stateTrie is ephemeral anyway.
      vm.stateManager.checkpoint();

      vm.on("step", (event: InterpreterStep) => {
        const logs = maybeGetLogs(event);
        if (logs) {
          options.logging.logger.log(...logs);
          this.emit("ganache:vm:tx:console.log", {
            context: transactionContext,
            logs
          });
        }

        if (!this.#emitStepEvent) return;
        const ganacheStepEvent = makeStepEvent(transactionContext, event);
        this.emit("ganache:vm:tx:step", ganacheStepEvent);
      });

      const caller = transaction.from.toBuffer();

      if (common.isActivatedEIP(2929)) {
        const stateManager = vm.stateManager as DefaultStateManager;
        // handle Berlin hardfork warm storage reads
        warmPrecompiles(stateManager);
        stateManager.addWarmedAddress(caller);
        if (to) stateManager.addWarmedAddress(to.buf);
      }

      // If there are any overrides requested for eth_call, apply
      // them now before running the simulation.
      await applySimulationOverrides(stateTrie, vm, overrides);

      // we need to update the balance and nonce of the sender _before_
      // we run this transaction so that things that rely on these values
      // are correct (like contract creation!).
      const fromAccount = await vm.stateManager.getAccount({
        buf: caller
      } as any);
      fromAccount.nonce.iaddn(1);
      const txCost = new BN(
        (gasLimit * transaction.gasPrice.toBigInt()).toString()
      );
      fromAccount.balance.isub(txCost);
      await vm.stateManager.putAccount({ buf: caller } as any, fromAccount);

      // finally, run the call
      result = await vm.runCall({
        caller: {
          buf: caller,
          equals: (a: { buf: Buffer }) => caller.equals(a.buf)
        } as any,
        data: transaction.data && transaction.data.toBuffer(),
        gasPrice: new BN(transaction.gasPrice.toBuffer()),
        gasLimit: new BN(Quantity.toBuffer(gasLeft)),
        to,
        value:
          transaction.value == null
            ? new BN(0)
            : new BN(transaction.value.toBuffer()),
        block: transaction.block as any
      });
    } else {
      result = {
        execResult: {
          runState: { programCounter: 0 },
          exceptionError: new VmError(ERROR.OUT_OF_GAS),
          returnValue: BUFFER_EMPTY
        }
      } as any;
    }
    this.emit("ganache:vm:tx:after", {
      context: transactionContext
    });
    if (result.execResult.exceptionError) {
      throw new CallError(result);
    } else {
      return Data.from(result.execResult.returnValue || "0x");
    }
  }

  #traceTransaction = async (
    transaction: VmTransaction,
    trie: GanacheTrie,
    newBlock: RuntimeBlock & { transactions: VmTransaction[] },
    options: TraceTransactionOptions,
    keys?: Buffer[],
    contractAddress?: Buffer
  ): Promise<TraceTransactionResult> => {
    let currentDepth = -1;
    const storageStack: TraceStorageMap[] = [];

    const blocks = this.blocks;
    // ethereumjs vm doesn't use the callback style anymore
    const blockchain = {
      getBlock: async (number: BN) => {
        const block = await blocks.get(number.toBuffer()).catch(_ => null);
        return block ? { hash: () => block.hash().toBuffer() } : null;
      }
    } as any;

    const common = this.fallback
      ? this.fallback.getCommonForBlockNumber(
          this.common,
          BigInt(newBlock.header.number.toString())
        )
      : this.common;

    const vm = await VM.create({
      state: trie,
      activatePrecompiles: false,
      common,
      allowUnlimitedContractSize: this.vm.allowUnlimitedContractSize,
      blockchain,
      stateManager: this.fallback
        ? new ForkStateManager({ common, trie: trie as ForkTrie })
        : new DefaultStateManager({ common, trie: trie })
    });

    const storage: StorageRecords = {};

    // TODO: gas could go theoretically go over Number.MAX_SAFE_INTEGER.
    // (Ganache v2 didn't handle this possibility either, so it hasn't been
    // updated yet)
    let gas = 0;
    const structLogs: Array<StructLog> = [];
    const TraceData = TraceDataFactory();

    const transactionEventContext = {};

    const stepListener = async (
      event: InterpreterStep,
      next: (error?: any, cb?: any) => void
    ) => {
      // See these docs:
      // https://github.com/ethereum/go-ethereum/wiki/Management-APIs
      if (this.#emitStepEvent) {
        this.emit(
          "ganache:vm:tx:step",
          makeStepEvent(transactionEventContext, event)
        );
      }

      const gasLeft = event.gasLeft.toNumber();
      const totalGasUsedAfterThisStep =
        transaction.gasLimit.toNumber() - gasLeft;
      const gasUsedPreviousStep = totalGasUsedAfterThisStep - gas;
      gas += gasUsedPreviousStep;

      const memory: ITraceData[] = [];
      if (options.disableMemory !== true) {
        // We get the memory as one large array.
        // Let's cut it up into 32 byte chunks as required by the spec.
        let index = 0;
        while (index < event.memory.length) {
          const slice = event.memory.slice(index, index + 32);
          memory.push(TraceData.from(Buffer.from(slice)));
          index += 32;
        }
      }

      const stack: ITraceData[] = [];
      if (options.disableStack !== true) {
        for (const stackItem of event.stack) {
          stack.push(TraceData.from(stackItem.toArrayLike(Buffer)));
        }
      }

      const structLog: StructLog = {
        depth: event.depth + 1,
        error: "",
        gas: gasLeft,
        gasCost: 0,
        memory,
        op: event.opcode.name,
        pc: event.pc,
        stack,
        storage: null
      };

      // The gas difference calculated for each step is indicative of gas consumed in
      // the previous step. Gas consumption in the final step will always be zero.
      if (structLogs.length) {
        structLogs[structLogs.length - 1].gasCost = gasUsedPreviousStep;
      }

      if (options.disableStorage === true) {
        // Add the struct log as is - nothing more to do.
        structLogs.push(structLog);
        next();
      } else {
        const { depth: eventDepth } = event;
        if (currentDepth > eventDepth) {
          storageStack.pop();
        } else if (currentDepth < eventDepth) {
          storageStack.push(new TraceStorageMap());
        }

        currentDepth = eventDepth;

        switch (event.opcode.name) {
          case "SSTORE": {
            const key = stack[stack.length - 1];
            const value = stack[stack.length - 2];

            // new TraceStorageMap() here creates a shallow clone, to prevent other steps from overwriting
            structLog.storage = new TraceStorageMap(storageStack[eventDepth]);

            // Tell vm to move on to the next instruction. See below.
            structLogs.push(structLog);
            next();

            // assign after callback because this storage change actually takes
            // effect _after_ this opcode executes
            storageStack[eventDepth].set(key, value);
            break;
          }
          case "SLOAD": {
            const key = stack[stack.length - 1];
            const result = await vm.stateManager.getContractStorage(
              event.address as any,
              key.toBuffer()
            );
            const value = TraceData.from(result);
            storageStack[eventDepth].set(key, value);

            // new TraceStorageMap() here creates a shallow clone, to prevent other steps from overwriting
            structLog.storage = new TraceStorageMap(storageStack[eventDepth]);
            structLogs.push(structLog);
            next();
            break;
          }
          default:
            // new TraceStorageMap() here creates a shallow clone, to prevent other steps from overwriting
            structLog.storage = new TraceStorageMap(storageStack[eventDepth]);
            structLogs.push(structLog);
            next();
        }
      }
    };

    // Don't even let the vm try to flush the block's _cache to the stateTrie.
    // When forking some of the data that the traced function may request will
    // exist only on the main chain. Because we pretty much lie to the VM by
    // telling it we DO have data in our Trie, when we really don't, it gets
    // lost during the commit phase when it traverses the "borrowed" datum's
    // trie (as it may not have a valid root). Because this is a trace, and we
    // don't need to commit the data, duck punching the `flush` method (the
    // simplest method I could find) is fine.
    // Remove this and you may see the infamous
    // `Uncaught TypeError: Cannot read property 'pop' of undefined` error!
    (vm.stateManager as any)._cache.flush = () => {};

    // Process the block without committing the data.
    // The vmerr key on the result appears to be removed.
    // The previous implementation had specific error handling.
    // It's possible we've removed handling specific cases in this implementation.
    // e.g., the previous incantation of RuntimeError
    await vm.stateManager.checkpoint();
    try {
      for (let i = 0, l = newBlock.transactions.length; i < l; i++) {
        const tx = newBlock.transactions[i] as any;
        if (tx === transaction) {
          if (keys && contractAddress) {
            const database = this.#database;
            const ejsContractAddress = { buf: contractAddress } as any;
            await Promise.all(
              keys.map(async key => {
                // get the raw key using the hashed key
                const rawKey = await database.storageKeys.get(key);

                const result = await vm.stateManager.getContractStorage(
                  ejsContractAddress,
                  rawKey
                );

                storage[Data.toString(key, key.length)] = {
                  key: Data.from(rawKey, rawKey.length),
                  value: Data.from(result, 32)
                };
              })
            );
            break;
          } else {
            vm.on("step", stepListener);
            // force the loop to break after running this transaction by setting
            // the current iteration past the end
            i = l;
          }
        }
        this.emit("ganache:vm:tx:before", {
          context: transactionEventContext
        });
        await vm.runTx({ tx, block: newBlock as any });
        this.emit("ganache:vm:tx:after", {
          context: transactionEventContext
        });
      }
      vm.removeListener("step", stepListener);
    } finally {
      await vm.stateManager.revert();
    }

    // send state results back
    return {
      gas,
      structLogs,
      returnValue: "",
      storage
    };
  };

  #prepareNextBlock = (
    targetBlock: Block,
    parentBlock: Block,
    transactionHash: Buffer
  ): RuntimeBlock & {
    uncleHeaders: [];
    transactions: VmTransaction[];
  } => {
    // Prepare the "next" block with necessary transactions
    const newBlock = new RuntimeBlock(
      Quantity.from((parentBlock.header.number.toBigInt() || 0n) + 1n),
      parentBlock.hash(),
      parentBlock.header.miner,
      parentBlock.header.gasLimit.toBuffer(),
      BUFFER_ZERO,
      // make sure we use the same timestamp as the target block
      targetBlock.header.timestamp,
      this.#options.miner.difficulty,
      parentBlock.header.totalDifficulty,
      Block.calcNextBaseFee(parentBlock)
    ) as RuntimeBlock & {
      uncleHeaders: [];
      transactions: VmTransaction[];
    };
    newBlock.transactions = [];
    newBlock.uncleHeaders = [];

    const transactions = targetBlock.getTransactions();
    for (const tx of transactions) {
      newBlock.transactions.push(tx.toVmTransaction());

      // After including the target transaction, that's all we need to do.
      if (tx.hash.toBuffer().equals(transactionHash)) {
        break;
      }
    }

    return newBlock;
  };

  /**
   * traceTransaction
   *
   * Run a previously-run transaction in the same state in which it occurred at the time it was run.
   * This will return the vm-level trace output for debugging purposes.
   *
   * Strategy:
   *
   *  1. Find block where transaction occurred
   *  2. Set state root of that block
   *  3. Rerun every transaction in that block prior to and including the requested transaction
   *  4. Send trace results back.
   *
   * @param transactionHash -
   * @param options -
   */
  public async traceTransaction(
    transactionHash: string,
    options: TraceTransactionOptions
  ) {
    const transactionHashBuffer = Data.toBuffer(transactionHash);
    // #1 - get block via transaction object
    const transaction = await this.transactions.get(transactionHashBuffer);

    if (!transaction) {
      throw new Error("Unknown transaction " + transactionHash);
    }

    const targetBlock = await this.blocks.getByHash(
      transaction.blockHash.toBuffer()
    );
    const parentBlock = await this.blocks.getByHash(
      targetBlock.header.parentHash.toBuffer()
    );

    const newBlock = this.#prepareNextBlock(
      targetBlock,
      parentBlock,
      transactionHashBuffer
    );

    // #2 - Set state root of original block
    //
    // TODO: Forking needs the forked block number passed during this step:
    // https://github.com/trufflesuite/ganache/blob/develop/lib/blockchain_double.js#L917
    const trie = this.trie.copy();
    trie.setContext(
      parentBlock.header.stateRoot.toBuffer(),
      null,
      parentBlock.header.number
    );

    // #3 - Rerun every transaction in block prior to and including the requested transaction
    const { gas, structLogs, returnValue, storage } =
      await this.#traceTransaction(
        newBlock.transactions[transaction.index.toNumber()],
        trie,
        newBlock,
        options
      );

    // #4 - Send results back
    return { gas, structLogs, returnValue, storage };
  }

  /**
   * storageRangeAt
   *
   * Returns a contract's storage given a starting key and max number of
   * entries to return.
   *
   * Strategy:
   *
   *  1. Find block where transaction occurred
   *  2. Set state root of that block
   *  3. Use contract address storage trie to get the storage keys from the transaction
   *  4. Sort and filter storage keys using the startKey and maxResult
   *  5. Rerun every transaction in that block prior to and including the requested transaction
   *  6. Send storage results back
   *
   * @param blockHash -
   * @param txIndex -
   * @param contractAddress -
   * @param startKey -
   * @param maxResult -
   */
  public async storageRangeAt(
    blockHash: string,
    txIndex: number,
    contractAddress: string,
    startKey: string,
    maxResult: number
  ): Promise<StorageRangeAtResult> {
    // #1 - get block information
    const targetBlock = await this.blocks.getByHash(blockHash);

    // get transaction using txIndex
    const transactions = targetBlock.getTransactions();
    const transaction = transactions[txIndex];
    if (!transaction) {
      throw new Error(
        `transaction index ${txIndex} is out of range for block ${blockHash}`
      );
    }

    // #2 - set state root of block
    const parentBlock = await this.blocks.getByHash(
      targetBlock.header.parentHash.toBuffer()
    );
    const trie = makeTrie(
      this,
      this.#database.trie,
      parentBlock.header.stateRoot
    );

    // get the contractAddress account storage trie
    const contractAddressBuffer = Address.from(contractAddress).toBuffer();
    const addressData = await trie.get(contractAddressBuffer);
    if (!addressData) {
      throw new Error(`account ${contractAddress} doesn't exist`);
    }

    // #3 - use the contractAddress storage trie to get relevant hashed keys
    const getStorageKeys = () => {
      const storageTrie = trie.copy(false);
      // An address's stateRoot is stored in the 3rd rlp entry
      storageTrie.setContext(
        decode<EthereumRawAccount>(addressData)[2],
        contractAddressBuffer,
        parentBlock.header.number
      );

      return new Promise<RangedStorageKeys>((resolve, reject) => {
        const startKeyBuffer = Data.toBuffer(startKey);
        const compare = (a: Buffer, b: Buffer) => a.compare(b) < 0;

        const keys: Buffer[] = [];
        const handleData = ({ key }) => {
          // ignore anything that comes before our starting point
          if (startKeyBuffer.compare(key) > 0) return;

          // #4 - sort and filter keys
          // insert the key exactly where it needs to go in the array
          const position = findInsertPosition(keys, key, compare);
          // ignore if the value couldn't possibly be relevant
          if (position > maxResult) return;
          keys.splice(position, 0, key);
        };

        const handleEnd = () => {
          if (keys.length > maxResult) {
            // we collected too much data, so we've got to trim it a bit
            resolve({
              // only take the maximum number of entries requested
              keys: keys.slice(0, maxResult),
              // assign nextKey
              nextKey: Data.from(keys[maxResult])
            });
          } else {
            resolve({
              keys,
              nextKey: null
            });
          }
        };

        const rs = storageTrie.createReadStream();
        rs.on("data", handleData).on("error", reject).on("end", handleEnd);
      });
    };
    const { keys, nextKey } = await getStorageKeys();

    // #5 -  rerun every transaction in that block prior to and including the requested transaction
    // prepare block to be run in traceTransaction
    const transactionHashBuffer = transaction.hash.toBuffer();
    const newBlock = this.#prepareNextBlock(
      targetBlock,
      parentBlock,
      transactionHashBuffer
    );
    // get storage data given a set of keys
    const options = {
      disableMemory: true,
      disableStack: true,
      disableStorage: false
    };

    const { storage } = await this.#traceTransaction(
      newBlock.transactions[transaction.index.toNumber()],
      trie,
      newBlock,
      options,
      keys,
      contractAddressBuffer
    );

    // #6 - send back results
    return {
      storage,
      nextKey
    };
  }

  public toggleStepEvent(enable: boolean) {
    this.#emitStepEvent = enable;
    this.#miner.toggleStepEvent(enable);
  }

  /**
   * Gracefully shuts down the blockchain service and all of its dependencies.
   */
  public async stop() {
    // If the blockchain is still initializing we don't want to shut down
    // yet because there may still be database calls in flight. Leveldb may
    // cause a segfault due to a race condition between a db write and the close
    // call.
    if (this.#state === Status.starting) {
      await this.once("ready");
    }

    this.#state = Status.stopping;

    // stop the polling miner, if necessary
    clearTimeout(this.#timer);

    // clean up listeners
    this.vm && this.vm.removeAllListeners();

    // pause processing new transactions...
    this.transactions && (await this.transactions.pause());

    // then pause the miner, too.
    this.#miner && (await this.#miner.pause());

    // wait for anything in the process of being saved to finish up
    await this.#blockBeingSavedPromise;

    this.fallback && (await this.fallback.close());

    await this.emit("stop");

    this.#database && (await this.#database.close());
    this.#state = Status.stopped;
  }
}<|MERGE_RESOLUTION|>--- conflicted
+++ resolved
@@ -305,19 +305,7 @@
         // if we don't have a time from the user get one now
         if (options.chain.time == null) options.chain.time = startTime;
 
-<<<<<<< HEAD
         const firstBlockTime = this.#blockTime.createBlockTimestampInSeconds();
-=======
-        // create first block
-        const timestamp = options.chain.time.getTime();
-        const firstBlockTime = Math.floor(timestamp / 1000);
-
-        // if we are using clock time we need to record the time offset so
-        // other blocks can have timestamps relative to our initial time.
-        if (options.miner.timestampIncrement === "clock") {
-          this.#timeAdjustment = timestamp - +startTime;
-        }
->>>>>>> 90b3f2b7
 
         // if we don't already have a latest block, create a genesis block!
         if (!latest) {
