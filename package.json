{
  "name": "root",
  "author": "David Murdoch <david@trufflesuite.com> (https://davidmurdoch.com)",
  "private": true,
  "engines": {
    "node": ">=12.0.0",
    "npm": ">=6.12.0"
  },
  "scripts": {
    "build": "npm run tsc && cross-env NODE_OPTIONS=--max_old_space_size=4096 lerna run build",
    "clean": "npm run tsc.clean && npx lerna clean -y && npx shx rm -rf node_modules",
    "create": "cd scripts && ts-node create",
    "docs.build": "shx cp -r src/packages/ganache/dist/web/* docs/assets/js/ganache && lerna run docs.build && cd scripts && ts-node build-docs",
    "docs.preview": "lerna run docs.preview",
<<<<<<< HEAD
    "postinstall": "lerna bootstrap && npx patch-package && ts-node scripts/link-ts-references.ts && npm run tsc && ts-node scripts/postinstall && lerna run copyassets",
=======
    "postinstall": "cd scripts && ts-node postinstall",
>>>>>>> 3c80e410
    "reinstall": "npm run clean && npm install",
    "prepublishOnly": "cd scripts && ts-node filter-shrinkwrap.ts \"$(lerna list --parseable --scope ganache)\"/npm-shrinkwrap.json",
    "postpublish": "git restore \"$(lerna list --parseable --scope ganache)\"/npm-shrinkwrap.json",
    "start": "lerna exec --loglevel=silent --scope ganache -- npm run start --silent -- ",
    "test": "lerna exec --concurrency 1 -- npm run test",
    "tsc": "tsc --build src",
    "tsc.clean": "npx lerna exec -- npx shx rm -rf lib dist typings"
  },
  "devDependencies": {
    "@istanbuljs/nyc-config-typescript": "1.0.2",
    "@types/fs-extra": "9.0.13",
    "@types/mocha": "9.0.0",
    "@types/node": "17.0.0",
    "@types/prettier": "2.4.2",
    "@types/yargs": "16.0.0",
<<<<<<< HEAD
    "@zerollup/ts-transform-paths": "1.7.18",
    "camelcase": "6.2.0",
    "chalk": "4.1.0",
    "cli-highlight": "2.1.10",
    "comment-json": "4.1.0",
    "cross-env": "7.0.2",
    "fp-ts": "2.10.5",
    "fs-extra": "9.0.1",
=======
    "camelcase": "6.2.1",
    "chalk": "4.1.2",
    "cli-highlight": "2.1.11",
    "comment-json": "4.1.1",
    "cross-env": "7.0.3",
    "fs-extra": "9.1.0",
>>>>>>> 3c80e410
    "git-user-name": "2.0.0",
    "glob": "7.1.6",
    "husky": "5.2.0",
    "into-stream": "6.0.0",
    "io-ts": "2.2.16",
    "lerna": "4.0.0",
    "marked": "2.1.3",
    "mocha": "9.1.3",
    "monaco-editor": "0.22.3",
    "nyc": "15.1.0",
    "prettier": "2.5.1",
    "pretty-quick": "3.1.2",
    "semver": "7.3.5",
    "shx": "0.3.3",
    "ts-node": "10.4.0",
    "typescript": "4.5.4",
    "validate-npm-package-name": "3.0.0",
    "yargs": "16.2.0"
  },
  "license": "MIT",
  "husky": {
    "hooks": {
      "pre-commit": "pretty-quick --staged"
    }
  },
  "dependencies": {}
}<|MERGE_RESOLUTION|>--- conflicted
+++ resolved
@@ -12,11 +12,7 @@
     "create": "cd scripts && ts-node create",
     "docs.build": "shx cp -r src/packages/ganache/dist/web/* docs/assets/js/ganache && lerna run docs.build && cd scripts && ts-node build-docs",
     "docs.preview": "lerna run docs.preview",
-<<<<<<< HEAD
     "postinstall": "lerna bootstrap && npx patch-package && ts-node scripts/link-ts-references.ts && npm run tsc && ts-node scripts/postinstall && lerna run copyassets",
-=======
-    "postinstall": "cd scripts && ts-node postinstall",
->>>>>>> 3c80e410
     "reinstall": "npm run clean && npm install",
     "prepublishOnly": "cd scripts && ts-node filter-shrinkwrap.ts \"$(lerna list --parseable --scope ganache)\"/npm-shrinkwrap.json",
     "postpublish": "git restore \"$(lerna list --parseable --scope ganache)\"/npm-shrinkwrap.json",
@@ -32,7 +28,6 @@
     "@types/node": "17.0.0",
     "@types/prettier": "2.4.2",
     "@types/yargs": "16.0.0",
-<<<<<<< HEAD
     "@zerollup/ts-transform-paths": "1.7.18",
     "camelcase": "6.2.0",
     "chalk": "4.1.0",
@@ -41,14 +36,6 @@
     "cross-env": "7.0.2",
     "fp-ts": "2.10.5",
     "fs-extra": "9.0.1",
-=======
-    "camelcase": "6.2.1",
-    "chalk": "4.1.2",
-    "cli-highlight": "2.1.11",
-    "comment-json": "4.1.1",
-    "cross-env": "7.0.3",
-    "fs-extra": "9.1.0",
->>>>>>> 3c80e410
     "git-user-name": "2.0.0",
     "glob": "7.1.6",
     "husky": "5.2.0",
