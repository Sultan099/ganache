var Account = require('ethereumjs-account');
var Block = require('ethereumjs-block');
var VM = require('ethereumjs-vm');
var Trie = require('merkle-patricia-tree');
var FakeTransaction = require('ethereumjs-tx/fake.js');
var utils = require('ethereumjs-util');
var seedrandom = require('seedrandom');
var random = require('./random');
var bip39 = require('bip39')
//var hdkey = require('ethereumjs-wallet/hdkey')
var lightwallet = require("eth-lightwallet");
var Log = require("./log");
var to = require('./to');

Blockchain = function(options) {
  var self = this;

  if (options == null) {
    options = {};
  }

  this.stateTrie = new Trie();
  this.vm = new VM(this.stateTrie, null, {
    enableHomestead: true
  });
  this.nonces = {};
  this.accounts = {};
  this.blocks = [];
  this.blockLogs = {};
  this.coinbase = null;
  this.contracts = {};
  this.blockHashes = {};
  this.transactions = {};
  this.latest_filter_id = 1;
  this.transaction_queue = [];
  this.transaction_processing == false;
  this.lastBlockHash = "0x0000000000000000000000000000000000000000000000000000000000000000";
  this.snapshots = [];
  this.logger = options.logger || console;
  this.net_version = new Date().getTime();
  this.rng = seedrandom(options.seed);
  this.mnemonic = options.mnemonic || bip39.entropyToMnemonic(random.randomBytes(16, this.rng));
  // this.wallet = hdkey.fromMasterSeed(bip39.mnemonicToSeed(this.mnemonic));
  //this.wallet_hdpath = "m/44'/60'/0'/0/";
  this.wallet_hdpath = "m/44'/60'/0'/0";

  this.pwDerivedKey = new Buffer([0,0,0,0,0,0,0,0,0,0,0,0,0,0,0,0,0,0,0,0,0,0,0,0,0,0,0,0,0,0,0,0])
  this.keystore = new lightwallet.keystore(this.mnemonic, this.pwDerivedKey);
  this.keystore.addHdDerivationPath(this.wallet_hdpath, this.pwDerivedKey, {curve: 'secp256k1', purpose: 'sign'})
  this.keystore.setDefaultHdDerivationPath(this.wallet_hdpath);

  if (options.debug == true) {
    this.vm.on('step', function(info){
      self.logger.log(info.opcode.name)
    });
  }

<<<<<<< HEAD
  // Create first block.
  this.mine();
=======
  this.gasPriceVal = '1';
  if (options.gasPrice) {
    this.gasPriceVal = utils.stripHexPrefix(utils.intToHex(options.gasPrice));
  }

  this.mine(this.createBlock());
}
>>>>>>> 329a5bfb

  function mineOnInterval() {
    // Queue up to mine the block once the transaction is finished.
    if (self.transaction_processing == true) {
      setTimeout(mineOnInterval, 100);
    } else {
      self.mine();
      setTimeout(mineOnInterval, options.blocktime * 1000);
    }
  };

  if (options.blocktime) {
    setTimeout(mineOnInterval, options.blocktime * 1000);
  }
}

Blockchain.prototype.addAccount = function(opts, callback) {
  var self = this;

  var secretKey;
  var balance;

  if (opts.secretKey) {
    secretKey = utils.toBuffer(to.hex(opts.secretKey));
  } else {
    var index = Object.keys(this.accounts).length;
    // var acct = this.wallet.derivePath(this.wallet_hdpath + index) // index is a number
    // secretKey = acct.getWallet().getPrivateKey() // Buffer

    this.keystore.generateNewAddress(this.pwDerivedKey, 1);

    var addresses = this.keystore.getAddresses();

    secretKey = this.keystore.exportPrivateKey(addresses[addresses.length - 1], this.pwDerivedKey);
    secretKey = utils.toBuffer("0x" + secretKey)
  }

  var publicKey = utils.privateToPublic(secretKey);
  var address = utils.publicToAddress(publicKey);

  var account = new Account();

  if (opts.balance) {
    account.balance = to.hex(opts.balance)
  } else {
    account.balance = "0xffffffffffffff00000000000000001";
  }

  this.stateTrie.put(address, account.serialize(), function(err, result) {
    if (err != null) {
      callback(err);
      return;
    }

    var data = {
      secretKey: secretKey,
      publicKey: publicKey,
      address: to.hex(address),
      account: account
    };

    if (self.coinbase == null) {
      self.coinbase = to.hex(address);
    }

    self.accounts[to.hex(address)] = data;

    callback();
  });
}

Blockchain.prototype.accountAddresses = function() {
  return Object.keys(this.accounts);
}

Blockchain.prototype.createBlock = function() {
  var block = new Block();
  var parent = this.blocks.length != 0 ? this.blocks[this.blocks.length - 1] : null;

  block.header.gasLimit = '0x47e7c4';

  // Ensure we have the right block number for the VM.
  block.header.number = to.hex(this.blocks.length);

  // Set the timestamp before processing txs
  block.header.timestamp = to.hex(this.currentTime());

  if (parent != null) {
    block.header.parentHash = to.hex(parent.hash());
  }

  return block;
}

Blockchain.prototype.blockFromBlockTag = function(tag) {
  var block = null;

  if (tag == "latest" || tag == "pending") {
    block = this.latestBlock();
  } else if (tag == "earliest") {
    block = this.blocks[0];
  } else {
    var blockNumber = utils.bufferToInt(utils.toBuffer(to.hex(tag)));

    if (blockNumber < this.blocks.length) {
      block = this.blocks[blockNumber];
    } else {
      block = this.latestBlock();
    }
  }

  return block;
};

Blockchain.prototype.blockNumber = function() {
  return utils.bufferToInt(this.blocks[this.blocks.length - 1].header.number);
};

Blockchain.prototype.currentTime = function() {
  return new Date().getTime() / 1000 | 0;
};

Blockchain.prototype.mine = function(block) {
  if (block == null) {
    block = this.createBlock();
  }

  block.header.stateRoot = this.stateTrie.root;
  this.blocks.push(block);

  // Update our caches.
  this.blockHashes[to.hex(block.hash())] = block;
  this.lastBlockHash = to.hex(block.hash());
}

Blockchain.prototype.latestBlock = function() {
  return this.blocks[this.blocks.length - 1];
}

Blockchain.prototype.gasPrice = function() {
  return this.gasPriceVal;
}

Blockchain.prototype.getBalance = function(address, callback) {
  var self = this;

  address = new Buffer(utils.stripHexPrefix(address), "hex");
  this.vm.stateManager.getAccountBalance(address, function(err, result) {
    if (err != null) {
      callback(err);
    } else {
      if (typeof result == "undefined") {
        result = new Buffer(0);
      }
      callback(null, to.hex(result));
    }
  });
}

Blockchain.prototype.getTransactionCount = function(address, callback) {
  var self = this;
  address = new Buffer(utils.stripHexPrefix(address), "hex");
  this.vm.stateManager.getAccount(address, function(err, result) {
    if (err != null) {
      callback(err);
    } else {
      var nonce = result.nonce;
      if (typeof nonce == "undefined") {
        nonce = new Buffer(0);
      }
      callback(null, to.hex(nonce));
    }
  });
}

Blockchain.prototype.getCode = function(address, callback) {
  var self = this;

  address = new Buffer(utils.stripHexPrefix(address), "hex");
  this.vm.stateManager.getContractCode(address, function(err, result) {
    if (err != null) {
      callback(err);
    } else {
      callback(null, to.hex(result));
    }
  });
}

Blockchain.prototype.getBlockByNumber = function(number) {

  if (number == "latest" || number == "pending") {
    block = this.latestBlock();
    number = this.blocks.length - 1;
  } else {

    var blockNumber = utils.bufferToInt(number);

    if (blockNumber >= this.blocks.length) {
      return null;
    }

    block = this.blocks[blockNumber];
  }

  var self = this;
  return {
    number: to.hex(number),
    hash: to.hex(block.hash()),
    parentHash: to.hex(block.header.parentHash),
    nonce: to.hex(block.header.nonce),
    sha3Uncles: to.hex(block.header.uncleHash),
    logsBloom: to.hex(block.header.bloom),
    transactionsRoot: to.hex(block.header.transactionsTrie),
    stateRoot: to.hex(block.header.stateRoot),
    receiptRoot: to.hex(block.header.receiptTrie),
    miner: to.hex(block.header.coinbase),
    difficulty: to.hex(block.header.difficulty),
    totalDifficulty: to.hex(block.header.difficulty), // TODO: Figure out what to do here.
    extraData: to.hex(block.header.extraData),
    size: to.hex(1000), // TODO: Do something better here
    gasLimit: to.hex(block.header.gasLimit),
    gasUsed: to.hex(block.header.gasUsed),
    timestamp: to.hex(block.header.timestamp),
    transactions: [], //block.transactions.map(function(tx) {return tx.toJSON(true)}),
    uncles: [], // block.uncleHeaders.map(function(uncleHash) {return to.hex(uncleHash)})
  };
}

Blockchain.prototype.getBlockByHash = function(hash) {
  var block = this.blockHashes[to.hex(hash)];
  return this.getBlockByNumber(to.hex(block.header.number));
}

Blockchain.prototype.getTransactionReceipt = function(hash) {
  var result = this.transactions[hash];

  if (result !== undefined) {
    return {
      transactionHash: hash,
      transactionIndex: to.hex(utils.intToHex(0)),
      blockHash: to.hex(result.block.hash()),
      blockNumber: to.hex(result.block_number),
      cumulativeGasUsed: to.hex(result.gasUsed),  // TODO: What should this be?
      gasUsed: to.hex(result.gasUsed),
      contractAddress: result.createdAddress,
      logs: result.logs.map(function(log) {return log.toJSON()})
    };
  }
  else {
    return null;
  }
}

Blockchain.prototype.getTransactionByHash = function(hash) {
  var result = this.transactions[hash];

  if (result !== undefined) {
    var tx = result.tx;

    return {
      hash: hash,
      nonce: to.hex(tx.nonce),
      blockHash: to.hex(result.block.hash()),
      blockNumber: result.block_number,
      transactionIndex:  "0x0",
      from: to.hex(tx.getSenderAddress()),
      to: to.hex(tx.to),
      value: to.hex(tx.value), // 520464
      gas: to.hex(tx.gasLimit), // 520464
      gasPrice: to.hex(tx.gasPrice),
      input: to.hex(tx.data),
    };
  }
  else {
    return null;
  }
}

Blockchain.prototype.queueTransaction = function(tx_params, callback) {
  this.queueAction("eth_sendTransaction", tx_params, callback);
};

Blockchain.prototype.queueRawTransaction = function(rawTx, callback) {
  var data = new Buffer(utils.stripHexPrefix(rawTx), 'hex');

  var tx = new FakeTransaction(data);
  var txParams = {
    from:     (tx.from     && tx.from.length    ) ? '0x'+tx.from.toString('hex')     : null,
    to:       (tx.to       && tx.to.length      ) ? '0x'+tx.to.toString('hex')       : null,
    gas:      (tx.gas      && tx.gas.length     ) ? '0x'+tx.gas.toString('hex')      : null,
    gasPrice: (tx.gasPrice && tx.gasPrice.length) ? '0x'+tx.gasPrice.toString('hex') : null,
    value:    (tx.value    && tx.value.length   ) ? '0x'+tx.value.toString('hex')    : null,
    data:     (tx.data     && tx.data.length    ) ? '0x'+tx.data.toString('hex')     : null,
  }

  this.queueAction("eth_sendRawTransaction", txParams, callback);
};

Blockchain.prototype.queueStorage = function(address, position, block, callback) {
  this.transaction_queue.push({
    method: "eth_getStorageAt",
    address: utils.addHexPrefix(address),
    position: utils.addHexPrefix(position),
    block: block,
    callback: callback
  });

  // We know there's work, so get started.
  this.processNextAction();
}

Blockchain.prototype.queueAction = function(method, tx_params, callback) {
  if (tx_params.from == null) {
    if (method === 'eth_call') {
      tx_params.from = this.coinbase;
    } else {
      callback(new Error("from not found; is required"));
      return;
    }
  }

  tx_params.from = utils.addHexPrefix(tx_params.from);

  if (method == "eth_sendTransaction" && Object.keys(this.accounts).indexOf(tx_params.from) < 0) {
    return callback(new Error("could not unlock signer account"));
  }

  var rawTx = {
      gasPrice: "0x1",
      gasLimit: "0x47e7c4",
      value: '0x0',
      data: ''
  };

  if (tx_params.gas != null) {
    rawTx.gasLimit = utils.addHexPrefix(tx_params.gas);
  }

  if (tx_params.gasPrice != null) {
    rawTx.gasPrice = utils.addHexPrefix(tx_params.gasPrice);
  }

  if (tx_params.to != null) {
    rawTx.to = utils.addHexPrefix(tx_params.to);
  }

  if (tx_params.value != null) {
    rawTx.value = utils.addHexPrefix(tx_params.value);
  }

  if (tx_params.data != null) {
    rawTx.data = utils.addHexPrefix(tx_params.data);
  }

  if (tx_params.nonce != null) {
    rawTx.nonce = utils.addHexPrefix(tx_params.nonce);
  }

  this.transaction_queue.push({
    method: method,
    from: tx_params.from,
    rawTx: rawTx,
    callback: callback
  });

  // We know there's work, so get started.
  this.processNextAction();
};

Blockchain.prototype.processNextAction = function(override) {
  var self = this;

  if (override != true) {
    if (this.transaction_processing == true || this.transaction_queue.length == 0) {
      return;
    }
  }

  var queued = this.transaction_queue.shift();

  this.transaction_processing = true;

  var intermediary = function(err, result) {
    queued.callback(err, result);

    if (self.transaction_queue.length > 0) {
      self.processNextAction(true);
    } else {
      self.transaction_processing = false;
    }
  };

  if (queued.method == "eth_getStorageAt") {
    this.processStorageRequest(queued.address, queued.position, queued.block, intermediary);
  } else if (queued.method == "eth_sendTransaction" || queued.method == "eth_sendRawTransaction") {
    this.processTransaction(queued.from, queued.rawTx, intermediary);
  }
};

Blockchain.prototype.sign = function(address, dataToSign) {
    var secretKey = this.accounts[to.hex(address)].secretKey;
    var sgn = utils.ecsign(new Buffer(dataToSign.replace('0x',''), 'hex'), new Buffer(secretKey));
    var r = utils.fromSigned(sgn.r);
    var s = utils.fromSigned(sgn.s);
    var v = utils.bufferToInt(sgn.v);
    r = utils.toUnsigned(r).toString('hex');
    s = utils.toUnsigned(s).toString('hex');
    v = utils.stripHexPrefix(utils.intToHex(v));
    return utils.addHexPrefix(r.concat(s, v));
};

Blockchain.prototype.processTransaction = function(from, rawTx, callback) {
  var self = this;

  var block = this.createBlock();
  var address = utils.toBuffer(from);

  this.stateTrie.get(address, function(err, val) {
    var account = new Account(val);

    // If the user specified a nonce, use that instead.
    if (rawTx.nonce == null) {
      rawTx.nonce = to.hex(account.nonce);
    }

    if (rawTx.to == '0x0') {
      delete rawTx.to
    }

    var tx = new FakeTransaction(rawTx);
    tx.from = address;

    var tx_hash = to.hex(tx.hash());

    // Add the transaction to the block.
    block.transactions.push(tx);

    self.vm.runBlock({
      block: block,
      generate: true,
    }, function(err, results) {
      if (err) {
        block.transactions.pop();
        callback(err);
        return;
      }

      if (results.error != null) {
        block.transactions.pop();
        callback(new Error("VM error: " + results.error));
        return;
      }

      var receipt = results.receipts[0];
      var result = results.results[0];

      if (result.vm.exception != 1) {
        block.transactions.pop();
        callback(new Error("VM Exception while executing transaction: " + result.vm.exceptionError));
        return;
      }

      var logs = [];

      for (var i = 0; i < receipt.logs.length; i++) {
        var log = receipt.logs[i];
        var address = to.hex(log[0]);
        var topics = []

        for (var j = 0; j < log[1].length; j++) {
          topics.push(to.hex(log[1][j]));
        }

        var data = to.hex(log[2]);

        logs.push(new Log({
          logIndex: to.hex(i),
          transactionIndex: "0x0",
          transactionHash: tx_hash,
          block: block,
          address: address,
          data: data,
          topics: topics,
          type: "mined"
        }));
      }

      var tx_result = {
        tx: tx,
        block_number: to.hex(block.header.number),
        block: block,
        stateRoot: to.hex(receipt.stateRoot),
        gasUsed: to.hex(receipt.gasUsed),
        bitvector: to.hex(receipt.bitvector),
        logs: logs,
        createdAddress: result.createdAddress != null ? to.hex(result.createdAddress) : null,
        bloom: result.bloom,
        amountSpent: result.amountSpent
      };

      self.transactions[tx_hash] = tx_result;
      self.blockLogs[to.hex(block.header.number)] = logs;

      self.logger.log("");
      self.logger.log("  Transaction: " + tx_hash);

      if (tx_result.createdAddress != null) {
        self.logger.log("  Contract created: " + tx_result.createdAddress);
        self.contracts[tx_result.createdAddress] = rawTx.data;
      }

      self.logger.log("  Gas usage: " + utils.bufferToInt(to.hex(tx_result.gasUsed)));
      self.logger.log("  Block Number: " + to.hex(block.header.number));
      self.logger.log("");

      self.mine(block);

      callback(null, tx_hash);
    });
  });
};

Blockchain.prototype.processStorageRequest = function(address, position, number, callback) {
  var self = this;

  var block = this.blockFromBlockTag(number);
  var trie = this.stateTrie;

  //console.log("eth_getStorageAt", address, position, number);

  // Manipulate the state root in place to maintain checkpoints
  var currentStateRoot = trie.root;
  this.stateTrie.root = block.header.stateRoot;

  trie.get(utils.toBuffer(address), function(err, data) {
    if (err != null) {
      // Put the stateRoot back if there's an error
      trie.root = currentStateRoot;
      return callback(err);
    }

    var account = new Account(data);

    trie.root = account.stateRoot;

    trie.get(utils.toBuffer(position), function(err, value) {
      // Finally, put the stateRoot back for good
      trie.root = currentStateRoot;

      if (err != null) {
        return callback(err);
      }

      if (value) {
        value = utils.rlp.decode(value);
      }

      value = to.hex(value || 0);
      callback(null, value);
    });
  });
}

Blockchain.prototype.getLogs = function(filter) {
  var fromblock, toblock;

  if (filter.fromBlock == null || filter.fromBlock == "latest") {
    fromblock = this.latestBlock();
  } else {
    var blockNumber = utils.bufferToInt(utils.toBuffer(to.hex(filter.fromBlock)));

    if (blockNumber >= this.blocks.length) {
      fromblock = this.latestBlock();
    } else {
      fromblock = this.blocks[blockNumber];
    }
  }

  if (filter.toBlock == null || filter.toBlock == "latest") {
    toblock = this.latestBlock();
  } else {
    var blockNumber = utils.bufferToInt(utils.toBuffer(to.hex(filter.toBlock)));
    toblock = this.blocks[blockNumber];
  }

  var logs = [];

  for (var i = utils.bufferToInt(fromblock.header.number); i <= utils.bufferToInt(toblock.header.number); i++) {
    var hexnumber = to.hex(i);
    logs.push.apply(logs, this.blockLogs[hexnumber]);
  }

  return logs;
};

// Note: Snapshots have 1-based ids.
Blockchain.prototype.snapshot = function() {
  this.snapshots.push({
    root: this.stateTrie.root,
    blockNumber: this.blocks.length - 1
  });

  this.vm.stateManager.checkpoint();

  this.logger.log("Saved snapshot #" + this.snapshots.length);

  return to.hex(this.snapshots.length);
};

Blockchain.prototype.revert = function(snapshot_id) {
  // Convert from hex.
  snapshot_id = utils.bufferToInt(snapshot_id);

  this.logger.log("Reverting to snapshot #" + snapshot_id);

  if (snapshot_id > this.snapshots.length) {
    return false;
  }

  // Convert to zero based.
  snapshot_id = snapshot_id - 1;

  var snapshot = this.snapshots[snapshot_id];

  // Revert to previous state.
  while (this.snapshots.length > snapshot_id) {
    var snapshot = this.snapshots.pop();
    this.stateTrie.root = snapshot.root;
    this.vm.stateManager.revert(function() {});

    this.blocks.splice(snapshot.blockNumber + 1);
  }

  return true;
};

module.exports = Blockchain;<|MERGE_RESOLUTION|>--- conflicted
+++ resolved
@@ -49,24 +49,20 @@
   this.keystore.addHdDerivationPath(this.wallet_hdpath, this.pwDerivedKey, {curve: 'secp256k1', purpose: 'sign'})
   this.keystore.setDefaultHdDerivationPath(this.wallet_hdpath);
 
+  this.gasPriceVal = '1';
+
   if (options.debug == true) {
     this.vm.on('step', function(info){
       self.logger.log(info.opcode.name)
     });
   }
 
-<<<<<<< HEAD
+  if (options.gasPrice) {
+    this.gasPriceVal = utils.stripHexPrefix(utils.intToHex(options.gasPrice));
+  }
+
   // Create first block.
   this.mine();
-=======
-  this.gasPriceVal = '1';
-  if (options.gasPrice) {
-    this.gasPriceVal = utils.stripHexPrefix(utils.intToHex(options.gasPrice));
-  }
-
-  this.mine(this.createBlock());
-}
->>>>>>> 329a5bfb
 
   function mineOnInterval() {
     // Queue up to mine the block once the transaction is finished.
